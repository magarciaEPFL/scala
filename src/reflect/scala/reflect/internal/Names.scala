--- conflicted
+++ resolved
@@ -135,10 +135,6 @@
   def newTypeName(bs: Array[Byte], offset: Int, len: Int): TypeName =
     newTermName(bs, offset, len).toTypeName
 
-<<<<<<< HEAD
-  def nameChars: Array[Char] = chrs
-  @deprecated("", "2.9.0") def view(s: String): TermName = newTermName(s)
-
   /**
    *  Used only by the GenBCode backend, to represent bytecode-level types in a way that makes equals() and hashCode() efficient.
    *  For bytecode-level types of OBJECT sort, its internal name (not its descriptor) is stored.
@@ -166,8 +162,6 @@
     ntype
   }
 
-=======
->>>>>>> 1cfb3631
 // Classes ----------------------------------------------------------------------
 
   /** The name class.
