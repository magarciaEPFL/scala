<?xml version="1.0" encoding="UTF-8"?>
<module type="JAVA_MODULE" version="4">
  <component name="FacetManager">
    <facet type="scala" name="Scala">
      <configuration>
        <option name="compilerLibraryLevel" value="Project" />
        <option name="compilerLibraryName" value="compiler-locker" />
        <option name="maximumHeapSize" value="1536" />
        <option name="vmOptions" value="-Xms1536m -Xss1m -XX:MaxPermSize=512M -XX:ReservedCodeCacheSize=256m -XX:+CMSClassUnloadingEnabled -XX:+UseCompressedOops -XX:+UseParallelGC" />
      </configuration>
    </facet>
  </component>
  <component name="NewModuleRootManager" inherit-compiler-output="true">
    <exclude-output />
    <content url="file://$MODULE_DIR$/../compiler">
      <sourceFolder url="file://$MODULE_DIR$/../compiler" isTestSource="false" />
    </content>
    <orderEntry type="inheritedJdk" />
    <orderEntry type="sourceFolder" forTests="false" />
    <orderEntry type="module" module-name="library" />
    <orderEntry type="module" module-name="reflect" />
    <orderEntry type="module" module-name="asm" />
<<<<<<< HEAD
    <orderEntry type="module" module-name="msil" />
=======
>>>>>>> 1347ff15
    <orderEntry type="library" name="ant" level="application" />
    <orderEntry type="library" name="jline" level="project" />
  </component>
</module>
<|MERGE_RESOLUTION|>--- conflicted
+++ resolved
@@ -20,10 +20,6 @@
     <orderEntry type="module" module-name="library" />
     <orderEntry type="module" module-name="reflect" />
     <orderEntry type="module" module-name="asm" />
-<<<<<<< HEAD
-    <orderEntry type="module" module-name="msil" />
-=======
->>>>>>> 1347ff15
     <orderEntry type="library" name="ant" level="application" />
     <orderEntry type="library" name="jline" level="project" />
   </component>
