/* NEST (New Scala Test)
 * Copyright 2007-2012 LAMP/EPFL
 */

package scala.tools

import java.io.{ FileNotFoundException, File => JFile }
import nsc.io.{ Path, Directory, File => SFile }
import scala.tools.util.PathResolver
import nsc.Properties.{ propOrElse, propOrNone, propOrEmpty }
import scala.sys.process.javaVmArguments
import java.util.concurrent.Callable

package partest {
  class TestState {
    def isOk      = this eq TestState.Ok
    def isFail    = this eq TestState.Fail
    def isTimeout = this eq TestState.Timeout
  }
  object TestState {
    val Ok      = new TestState
    val Fail    = new TestState
    val Timeout = new TestState
  }
}

package object partest {
  import nest.NestUI

  implicit private[partest] def temporaryPath2File(x: Path): JFile = x.jfile
  implicit private[partest] def temporaryFile2Path(x: JFile): Path = Path(x)

  implicit lazy val postfixOps = scala.language.postfixOps
  implicit lazy val implicitConversions = scala.language.implicitConversions

  def timed[T](body: => T): (T, Long) = {
    val t1 = System.currentTimeMillis
    val result = body
    val t2 = System.currentTimeMillis

    (result, t2 - t1)
  }

  def callable[T](body: => T): Callable[T] = new Callable[T] { override def call() = body }

  def path2String(path: String) = file2String(new JFile(path))
  def file2String(f: JFile) =
    try SFile(f).slurp(scala.io.Codec.UTF8)
    catch { case _: FileNotFoundException => "" }

  def basename(name: String): String = Path(name).stripExtension

  def resultsToStatistics(results: Iterable[(_, TestState)]): (Int, Int) = {
    val (files, failures) = results map (_._2 == TestState.Ok) partition (_ == true)
    (files.size, failures.size)
  }

  def vmArgString = javaVmArguments.mkString(
    "Java VM started with arguments: '",
    " ",
    "'"
  )

  def allPropertiesString = {
    import scala.collection.JavaConversions._
    System.getProperties.toList.sorted map { case (k, v) => "%s -> %s\n".format(k, v) } mkString ""
  }

  def showAllJVMInfo() {
    NestUI.verbose(vmArgString)
    NestUI.verbose(allPropertiesString)
  }

  def isPartestDebug: Boolean =
    propOrEmpty("partest.debug") == "true"

<<<<<<< HEAD
  import language.experimental.macros
=======

  import scala.language.experimental.macros
>>>>>>> 2f9f8d5d

  /**
   * `trace("".isEmpty)` will return `true` and as a side effect print the following to standard out.
   * {{{
   *   trace> "".isEmpty
   *   res: Boolean = true
   *
   * }}}
   *
   * An alternative to [[scala.tools.partest.ReplTest]] that avoids the inconvenience of embedding
   * test code in a string.
   */
  def trace[A](a: A) = macro traceImpl[A]

  import scala.reflect.macros.Context
  def traceImpl[A: c.WeakTypeTag](c: Context)(a: c.Expr[A]): c.Expr[A] = {
    import c.universe._
    val exprCode = c.literal(show(a.tree))
    val exprType = c.literal(show(a.actualType))
    reify {
      println(s"trace> ${exprCode.splice}\nres: ${exprType.splice} = ${a.splice}\n")
      a.splice
    }
  }
}<|MERGE_RESOLUTION|>--- conflicted
+++ resolved
@@ -74,12 +74,7 @@
   def isPartestDebug: Boolean =
     propOrEmpty("partest.debug") == "true"
 
-<<<<<<< HEAD
-  import language.experimental.macros
-=======
-
   import scala.language.experimental.macros
->>>>>>> 2f9f8d5d
 
   /**
    * `trace("".isEmpty)` will return `true` and as a side effect print the following to standard out.
