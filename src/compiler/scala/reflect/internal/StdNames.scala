--- conflicted
+++ resolved
@@ -846,10 +846,6 @@
     final val BoxedCharacter: TypeName      = "System.IConvertible"
     final val BoxedNumber: TypeName         = "System.IConvertible"
     final val Class: TypeName               = "System.Type"
-<<<<<<< HEAD
-    final val Code: TypeName                = "scala.reflect.Code"
-=======
->>>>>>> 28b2d0c1
     final val Delegate: TypeName            = "System.MulticastDelegate"
     final val IOOBException: TypeName       = "System.IndexOutOfRangeException"
     final val InvTargetException: TypeName  = "System.Reflection.TargetInvocationException"
