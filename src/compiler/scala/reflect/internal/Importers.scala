package scala.reflect
package internal
import scala.collection.mutable.WeakHashMap

trait Importers { self: SymbolTable =>

  abstract class Importer {

    val from: SymbolTable

    lazy val symMap: WeakHashMap[from.Symbol, Symbol] = new WeakHashMap
    lazy val tpeMap: WeakHashMap[from.Type, Type] = new WeakHashMap

    // fixups and maps prevent stackoverflows in importer
    var pendingSyms = 0
    var pendingTpes = 0
    lazy val fixups = collection.mutable.MutableList[Function0[Unit]]()
    def addFixup(fixup: => Unit): Unit = fixups += (() => fixup)
    def tryFixup(): Unit = {
      if (pendingSyms == 0 && pendingTpes == 0) {
        val fixups = this.fixups.toList
        this.fixups.clear()
        fixups foreach { _() }
      }
    }

    object reverse extends from.Importer {
      val from: self.type = self
      for ((fromsym, mysym) <- Importer.this.symMap) symMap += ((mysym, fromsym))
      for ((fromtpe, mytpe) <- Importer.this.tpeMap) tpeMap += ((mytpe, fromtpe))
    }

    def importPosition(pos: from.Position): Position = NoPosition

    def importSymbol(sym0: from.Symbol): Symbol = {
      def doImport(sym: from.Symbol): Symbol = {
        if (symMap.contains(sym))
          return symMap(sym)

        val myowner = importSymbol(sym.owner)
        val mypos   = importPosition(sym.pos)
        val myname  = importName(sym.name).toTermName
        val myflags = sym.flags
        def linkReferenced(mysym: TermSymbol, x: from.TermSymbol, op: from.Symbol => Symbol): Symbol = {
          symMap(x) = mysym
          mysym.referenced = op(x.referenced)
          mysym
        }
        val mysym = sym match {
          case x: from.MethodSymbol =>
            linkReferenced(myowner.newMethod(myname, mypos, myflags), x, importSymbol)
          case x: from.ModuleSymbol =>
            linkReferenced(myowner.newModuleSymbol(myname, mypos, myflags), x, importSymbol)
          case x: from.FreeVar =>
            newFreeVar(importName(x.name).toTermName, importType(x.tpe), x.value, myflags)
          case x: from.TermSymbol =>
            linkReferenced(myowner.newValue(myname, mypos, myflags), x, importSymbol)
          case x: from.TypeSkolem =>
            val origin = x.unpackLocation match {
              case null           => null
              case y: from.Tree   => importTree(y)
              case y: from.Symbol => importSymbol(y)
            }
            myowner.newTypeSkolemSymbol(myname.toTypeName, origin, mypos, myflags)
          case x: from.ModuleClassSymbol =>
            val mysym = myowner.newModuleClassSymbol(myname.toTypeName, mypos, myflags)
            symMap(x) = mysym
            mysym.sourceModule = importSymbol(x.sourceModule)
            mysym
          case x: from.ClassSymbol =>
            val mysym = myowner.newClassSymbol(myname.toTypeName, mypos, myflags)
            symMap(x) = mysym
            if (sym.thisSym != sym) {
              mysym.typeOfThis = importType(sym.typeOfThis)
              mysym.thisSym.name = importName(sym.thisSym.name)
            }
            mysym
          case x: from.TypeSymbol =>
            myowner.newTypeSymbol(myname.toTypeName, mypos, myflags)
        }
        symMap(sym) = mysym
        mysym setFlag Flags.LOCKED
        mysym setInfo {
          val mytypeParams = sym.typeParams map importSymbol
          new LazyPolyType(mytypeParams) {
            override def complete(s: Symbol) {
              val result = sym.info match {
                case from.PolyType(_, res) => res
                case result => result
              }
              s setInfo GenPolyType(mytypeParams, importType(result))
              s setAnnotations (sym.annotations map importAnnotationInfo)
            }
          }
        }
        mysym resetFlag Flags.LOCKED
      } // end doImport

      def importOrRelink: Symbol = {
        val sym = sym0 // makes sym visible in the debugger
        if (sym == null)
          null
        else if (sym == from.NoSymbol)
          NoSymbol
        else if (sym.isRoot)
          definitions.RootClass
        else {
          val name = sym.name
          val owner = sym.owner
          var scope = if (owner.isClass && !owner.isRefinementClass) owner.info else from.NoType
          var existing = scope.decl(name)
          if (sym.isPackageClass || sym.isModuleClass) existing = existing.moduleClass
          if (!existing.exists) scope = from.NoType

          val myname = importName(name)
          val myowner = importSymbol(owner)
          val myscope = if (scope != from.NoType && !(myowner hasFlag Flags.LOCKED)) myowner.info else NoType
          var myexisting = if (myscope != NoType) myowner.info.decl(myname) else NoSymbol // cannot load myexisting in general case, because it creates cycles for methods
          if (sym.isPackageClass || sym.isModuleClass) myexisting = importSymbol(sym.sourceModule).moduleClass
          if (!sym.isOverloaded && myexisting.isOverloaded) {
            myexisting =
              if (sym.isMethod) {
                val localCopy = doImport(sym)
                myexisting filter (_.tpe matches localCopy.tpe)
              } else {
                myexisting filter (!_.isMethod)
              }
            assert(!myexisting.isOverloaded,
                "import failure: cannot determine unique overloaded method alternative from\n "+
                (myexisting.alternatives map (_.defString) mkString "\n")+"\n that matches "+sym+":"+sym.tpe)
          }

          val mysym = {
            if (sym.isOverloaded) {
              myowner.newOverloaded(myowner.thisType, sym.alternatives map importSymbol)
            } else if (sym.isTypeParameter && sym.paramPos >= 0 && !(myowner hasFlag Flags.LOCKED)) {
              assert(myowner.typeParams.length > sym.paramPos,
                  "import failure: cannot determine parameter "+sym+" (#"+sym.paramPos+") in "+
                  myowner+typeParamsString(myowner.rawInfo)+"\n original symbol was: "+
                  sym.owner+from.typeParamsString(sym.owner.info))
              myowner.typeParams(sym.paramPos)
            } else {
              if (myexisting != NoSymbol) {
                myexisting
              } else {
                val mysym = doImport(sym)

                if (myscope != NoType) {
                  assert(myowner.info.decls.lookup(myname) == NoSymbol, myname+" "+myowner.info.decl(myname)+" "+myexisting)
                  myowner.info.decls enter mysym
                }

                mysym
              }
            }
          }

          mysym
        }
      } // end importOrRelink

      val sym = sym0
      if (symMap contains sym) {
        symMap(sym)
      } else {
        pendingSyms += 1

        try {
          symMap getOrElseUpdate (sym, importOrRelink)
        } finally {
          pendingSyms -= 1
          tryFixup()
        }
      }
    }

<<<<<<< HEAD
    def importType(tpe: from.Type): Type = tpe match {
      case from.TypeRef(pre, sym, args) =>
        TypeRef(importType(pre), importSymbol(sym), args map importType)
      case from.ThisType(clazz) =>
        ThisType(importSymbol(clazz))
      case from.SingleType(pre, sym) =>
        SingleType(importType(pre), importSymbol(sym))
      case from.MethodType(params, restpe) =>
        MethodType(params map importSymbol, importType(restpe))
      case from.PolyType(tparams, restpe) =>
        PolyType(tparams map importSymbol, importType(restpe))
      case from.NullaryMethodType(restpe) =>
        NullaryMethodType(importType(restpe))
      case from.ConstantType(constant @ from.Constant(_)) =>
        ConstantType(importConstant(constant))
      case from.SuperType(thistpe, supertpe) =>
        SuperType(importType(thistpe), importType(supertpe))
      case from.TypeBounds(lo, hi) =>
        TypeBounds(importType(lo), importType(hi))
      case from.BoundedWildcardType(bounds) =>
        BoundedWildcardType(importTypeBounds(bounds))
      case from.ClassInfoType(parents, decls, clazz) =>
        val myclazz = importSymbol(clazz)
        val myscope = if (myclazz.isPackageClass) newPackageScope(myclazz) else newScope
        val myclazzTpe = ClassInfoType(parents map importType, myscope, myclazz)
        myclazz setInfo GenPolyType(myclazz.typeParams, myclazzTpe) // needed so that newly created symbols find their scope
        decls foreach importSymbol // will enter itself into myclazz
        myclazzTpe
      case from.RefinedType(parents, decls) =>
        RefinedType(parents map importType, importScope(decls), importSymbol(tpe.typeSymbol))
      case from.ExistentialType(tparams, restpe) =>
        newExistentialType(tparams map importSymbol, importType(restpe))
      case from.OverloadedType(pre, alts) =>
        OverloadedType(importType(pre), alts map importSymbol)
      case from.AntiPolyType(pre, targs) =>
        AntiPolyType(importType(pre), targs map importType)
      case x: from.TypeVar =>
        TypeVar(importType(x.origin), importTypeConstraint(x.constr0), x.typeArgs map importType, x.params map importSymbol)
      case from.NotNullType(tpe) =>
        NotNullType(importType(tpe))
      case from.AnnotatedType(annots, tpe, selfsym) =>
        AnnotatedType(annots map importAnnotationInfo, importType(tpe), importSymbol(selfsym))
      case from.ErrorType =>
        ErrorType
      case from.WildcardType =>
        WildcardType
      case from.NoType =>
        NoType
      case from.NoPrefix =>
        NoPrefix
      case null =>
        null
=======
    def importType(tpe: from.Type): Type = {
      def doImport(tpe: from.Type): Type = tpe match {
        case from.TypeRef(pre, sym, args) =>
          TypeRef(importType(pre), importSymbol(sym), args map importType)
        case from.ThisType(clazz) =>
          ThisType(importSymbol(clazz))
        case from.SingleType(pre, sym) =>
          SingleType(importType(pre), importSymbol(sym))
        case from.MethodType(params, restpe) =>
          MethodType(params map importSymbol, importType(restpe))
        case from.PolyType(tparams, restpe) =>
          PolyType(tparams map importSymbol, importType(restpe))
        case from.NullaryMethodType(restpe) =>
          NullaryMethodType(importType(restpe))
        case from.ConstantType(constant @ from.Constant(_)) =>
          ConstantType(importConstant(constant))
        case from.SuperType(thistpe, supertpe) =>
          SuperType(importType(thistpe), importType(supertpe))
        case from.TypeBounds(lo, hi) =>
          TypeBounds(importType(lo), importType(hi))
        case from.BoundedWildcardType(bounds) =>
          BoundedWildcardType(importTypeBounds(bounds))
        case from.ClassInfoType(parents, decls, clazz) =>
          val myclazz = importSymbol(clazz)
          val myscope = if (myclazz.isPackageClass) newPackageScope(myclazz) else newScope
          val myclazzTpe = ClassInfoType(parents map importType, myscope, myclazz)
          myclazz setInfo polyType(myclazz.typeParams, myclazzTpe) // needed so that newly created symbols find their scope
          decls foreach importSymbol // will enter itself into myclazz
          myclazzTpe
        case from.RefinedType(parents, decls) =>
          RefinedType(parents map importType, importScope(decls), importSymbol(tpe.typeSymbol))
        case from.ExistentialType(tparams, restpe) =>
          newExistentialType(tparams map importSymbol, importType(restpe))
        case from.OverloadedType(pre, alts) =>
          OverloadedType(importType(pre), alts map importSymbol)
        case from.AntiPolyType(pre, targs) =>
          AntiPolyType(importType(pre), targs map importType)
        case x: from.TypeVar =>
          TypeVar(importType(x.origin), importTypeConstraint(x.constr0), x.typeArgs map importType, x.params map importSymbol)
        case from.NotNullType(tpe) =>
          NotNullType(importType(tpe))
        case from.AnnotatedType(annots, tpe, selfsym) =>
          AnnotatedType(annots map importAnnotationInfo, importType(tpe), importSymbol(selfsym))
        case from.ErrorType =>
          ErrorType
        case from.WildcardType =>
          WildcardType
        case from.NoType =>
          NoType
        case from.NoPrefix =>
          NoPrefix
        case null =>
          null
      } // end doImport

      def importOrRelink: Type =
        doImport(tpe)

      if (tpeMap contains tpe) {
        tpeMap(tpe)
      } else {
        pendingTpes += 1

        try {
          tpeMap getOrElseUpdate (tpe, importOrRelink)
        } finally {
          pendingTpes -= 1
          tryFixup()
        }
      }
>>>>>>> 5dca64ce
    }

    def importTypeBounds(bounds: from.TypeBounds) = importType(bounds).asInstanceOf[TypeBounds]

    def importAnnotationInfo(ann: from.AnnotationInfo): AnnotationInfo = {
      val atp1 = importType(ann.atp)
      val args1 = ann.args map importTree
      val assocs1 = ann.assocs map { case (name, arg) => (importName(name), importAnnotArg(arg)) }
      val original1 = importTree(ann.original)
      AnnotationInfo(atp1, args1, assocs1) setOriginal original1
    }

    def importAnnotArg(arg: from.ClassfileAnnotArg): ClassfileAnnotArg = arg match {
      case from.LiteralAnnotArg(constant @ from.Constant(_)) =>
        LiteralAnnotArg(importConstant(constant))
      case from.ArrayAnnotArg(args) =>
        ArrayAnnotArg(args map importAnnotArg)
      case from.ScalaSigBytes(bytes) =>
        ScalaSigBytes(bytes)
      case from.NestedAnnotArg(annInfo) =>
        NestedAnnotArg(importAnnotationInfo(annInfo))
    }

    def importTypeConstraint(constr: from.TypeConstraint): TypeConstraint = {
      val result = new TypeConstraint(constr.loBounds map importType, constr.hiBounds map importType)
      result.inst = importType(constr.inst)
      result
    }

    // !!! todo: override to cater for PackageScopes
    def importScope(decls: from.Scope): Scope =
      newScopeWith(decls.toList map importSymbol: _*)

    def importName(name: from.Name): Name =
      if (name.isTypeName) newTypeName(name.toString) else newTermName(name.toString)
    def importTypeName(name: from.TypeName): TypeName = importName(name).toTypeName
    def importTermName(name: from.TermName): TermName = importName(name).toTermName

    def importModifiers(mods: from.Modifiers): Modifiers =
      new Modifiers(mods.flags, importName(mods.privateWithin), mods.annotations map importTree)

    def importImportSelector(sel: from.ImportSelector): ImportSelector =
      new ImportSelector(importName(sel.name), sel.namePos, if (sel.rename != null) importName(sel.rename) else null, sel.renamePos)

    def importTree(tree: from.Tree): Tree = {
      val mytree = tree match {
        case from.ClassDef(mods, name, tparams, impl) =>
          new ClassDef(importModifiers(mods), importName(name).toTypeName, tparams map importTypeDef, importTemplate(impl))
        case from.PackageDef(pid, stats) =>
          new PackageDef(importRefTree(pid), stats map importTree)
        case from.ModuleDef(mods, name, impl) =>
          new ModuleDef(importModifiers(mods), importName(name).toTermName, importTemplate(impl))
        case from.emptyValDef =>
          emptyValDef
        case from.ValDef(mods, name, tpt, rhs) =>
          new ValDef(importModifiers(mods), importName(name).toTermName, importTree(tpt), importTree(rhs))
        case from.DefDef(mods, name, tparams, vparamss, tpt, rhs) =>
          new DefDef(importModifiers(mods), importName(name).toTermName, tparams map importTypeDef, vparamss map (_ map importValDef), importTree(tpt), importTree(rhs))
        case from.TypeDef(mods, name, tparams, rhs) =>
          new TypeDef(importModifiers(mods), importName(name).toTypeName, tparams map importTypeDef, importTree(rhs))
        case from.LabelDef(name, params, rhs) =>
          new LabelDef(importName(name).toTermName, params map importIdent, importTree(rhs))
        case from.Import(expr, selectors) =>
          new Import(importTree(expr), selectors map importImportSelector)
        case from.Template(parents, self, body) =>
          new Template(parents map importTree, importValDef(self), body map importTree)
        case from.Block(stats, expr) =>
          new Block(stats map importTree, importTree(expr))
        case from.CaseDef(pat, guard, body) =>
          new CaseDef(importTree(pat), importTree(guard), importTree(body))
        case from.Alternative(trees) =>
          new Alternative(trees map importTree)
        case from.Star(elem) =>
          new Star(importTree(elem))
        case from.Bind(name, body) =>
          new Bind(importName(name), importTree(body))
        case from.UnApply(fun, args) =>
          new UnApply(importTree(fun), args map importTree)
        case from.ArrayValue(elemtpt ,elems) =>
          new ArrayValue(importTree(elemtpt), elems map importTree)
        case from.Function(vparams, body) =>
          new Function(vparams map importValDef, importTree(body))
        case from.Assign(lhs, rhs) =>
          new Assign(importTree(lhs), importTree(rhs))
        case from.AssignOrNamedArg(lhs, rhs) =>
          new AssignOrNamedArg(importTree(lhs), importTree(rhs))
        case from.If(cond, thenp, elsep) =>
          new If(importTree(cond), importTree(thenp), importTree(elsep))
        case from.Match(selector, cases) =>
          new Match(importTree(selector), cases map importCaseDef)
        case from.Return(expr) =>
          new Return(importTree(expr))
        case from.Try(block, catches, finalizer) =>
          new Try(importTree(block), catches map importCaseDef, importTree(finalizer))
        case from.Throw(expr) =>
          new Throw(importTree(expr))
        case from.New(tpt) =>
          new New(importTree(tpt))
        case from.Typed(expr, tpt) =>
          new Typed(importTree(expr), importTree(tpt))
        case from.TypeApply(fun, args) =>
          new TypeApply(importTree(fun), args map importTree)
        case from.Apply(fun, args) => tree match {
          case _: from.ApplyToImplicitArgs =>
            new ApplyToImplicitArgs(importTree(fun), args map importTree)
          case _: from.ApplyImplicitView =>
            new ApplyImplicitView(importTree(fun), args map importTree)
          case _ =>
            new Apply(importTree(fun), args map importTree)
        }
        case from.ApplyDynamic(qual, args) =>
          new ApplyDynamic(importTree(qual), args map importTree)
        case from.Super(qual, mix) =>
          new Super(importTree(qual), importTypeName(mix))
        case from.This(qual) =>
          new This(importName(qual).toTypeName)
        case from.Select(qual, name) =>
          new Select(importTree(qual), importName(name))
        case from.Ident(name) => tree match {
          case _: from.BackQuotedIdent =>
            new BackQuotedIdent(importName(name))
          case _ =>
            new Ident(importName(name))
        }
        case from.Literal(constant @ from.Constant(_)) =>
          new Literal(importConstant(constant))
        case from.TypeTree() =>
          new TypeTree()
        case from.Annotated(annot, arg) =>
          new Annotated(importTree(annot), importTree(arg))
        case from.SingletonTypeTree(ref) =>
          new SingletonTypeTree(importTree(ref))
        case from.SelectFromTypeTree(qual, name) =>
          new SelectFromTypeTree(importTree(qual), importName(name).toTypeName)
        case from.CompoundTypeTree(templ) =>
          new CompoundTypeTree(importTemplate(templ))
        case from.AppliedTypeTree(tpt, args) =>
          new AppliedTypeTree(importTree(tpt), args map importTree)
        case from.TypeBoundsTree(lo, hi) =>
          new TypeBoundsTree(importTree(lo), importTree(hi))
        case from.ExistentialTypeTree(tpt, whereClauses) =>
          new ExistentialTypeTree(importTree(tpt), whereClauses map importTree)
        case from.EmptyTree =>
          EmptyTree
        case null =>
          null
      }
      addFixup({
        if (mytree != null) {
          val mysym = if (tree hasSymbol) importSymbol(tree.symbol) else NoSymbol
          val mytpe = importType(tree.tpe)

          mytree match {
            case mytt: TypeTree =>
              val tt = tree.asInstanceOf[from.TypeTree]
              if (mytree hasSymbol) mytt.symbol = mysym
              if (tt.wasEmpty) mytt.defineType(mytpe) else mytt.setType(mytpe)
              if (tt.original != null) mytt.setOriginal(importTree(tt.original))
            case _ =>
              if (mytree hasSymbol) mytree.symbol = importSymbol(tree.symbol)
              mytree.tpe = importType(tree.tpe)
          }
        }
      })
      tryFixup()
      mytree
    }

    def importValDef(tree: from.ValDef): ValDef = importTree(tree).asInstanceOf[ValDef]
    def importTypeDef(tree: from.TypeDef): TypeDef = importTree(tree).asInstanceOf[TypeDef]
    def importTemplate(tree: from.Template): Template = importTree(tree).asInstanceOf[Template]
    def importRefTree(tree: from.RefTree): RefTree = importTree(tree).asInstanceOf[RefTree]
    def importIdent(tree: from.Ident): Ident = importTree(tree).asInstanceOf[Ident]
    def importCaseDef(tree: from.CaseDef): CaseDef = importTree(tree).asInstanceOf[CaseDef]
    def importConstant(constant: from.Constant): Constant = new Constant(constant.tag match {
      case ClassTag => importType(constant.value.asInstanceOf[from.Type])
      case EnumTag => importSymbol(constant.value.asInstanceOf[from.Symbol])
      case _ => constant.value
    })
  }
}<|MERGE_RESOLUTION|>--- conflicted
+++ resolved
@@ -174,60 +174,6 @@
       }
     }
 
-<<<<<<< HEAD
-    def importType(tpe: from.Type): Type = tpe match {
-      case from.TypeRef(pre, sym, args) =>
-        TypeRef(importType(pre), importSymbol(sym), args map importType)
-      case from.ThisType(clazz) =>
-        ThisType(importSymbol(clazz))
-      case from.SingleType(pre, sym) =>
-        SingleType(importType(pre), importSymbol(sym))
-      case from.MethodType(params, restpe) =>
-        MethodType(params map importSymbol, importType(restpe))
-      case from.PolyType(tparams, restpe) =>
-        PolyType(tparams map importSymbol, importType(restpe))
-      case from.NullaryMethodType(restpe) =>
-        NullaryMethodType(importType(restpe))
-      case from.ConstantType(constant @ from.Constant(_)) =>
-        ConstantType(importConstant(constant))
-      case from.SuperType(thistpe, supertpe) =>
-        SuperType(importType(thistpe), importType(supertpe))
-      case from.TypeBounds(lo, hi) =>
-        TypeBounds(importType(lo), importType(hi))
-      case from.BoundedWildcardType(bounds) =>
-        BoundedWildcardType(importTypeBounds(bounds))
-      case from.ClassInfoType(parents, decls, clazz) =>
-        val myclazz = importSymbol(clazz)
-        val myscope = if (myclazz.isPackageClass) newPackageScope(myclazz) else newScope
-        val myclazzTpe = ClassInfoType(parents map importType, myscope, myclazz)
-        myclazz setInfo GenPolyType(myclazz.typeParams, myclazzTpe) // needed so that newly created symbols find their scope
-        decls foreach importSymbol // will enter itself into myclazz
-        myclazzTpe
-      case from.RefinedType(parents, decls) =>
-        RefinedType(parents map importType, importScope(decls), importSymbol(tpe.typeSymbol))
-      case from.ExistentialType(tparams, restpe) =>
-        newExistentialType(tparams map importSymbol, importType(restpe))
-      case from.OverloadedType(pre, alts) =>
-        OverloadedType(importType(pre), alts map importSymbol)
-      case from.AntiPolyType(pre, targs) =>
-        AntiPolyType(importType(pre), targs map importType)
-      case x: from.TypeVar =>
-        TypeVar(importType(x.origin), importTypeConstraint(x.constr0), x.typeArgs map importType, x.params map importSymbol)
-      case from.NotNullType(tpe) =>
-        NotNullType(importType(tpe))
-      case from.AnnotatedType(annots, tpe, selfsym) =>
-        AnnotatedType(annots map importAnnotationInfo, importType(tpe), importSymbol(selfsym))
-      case from.ErrorType =>
-        ErrorType
-      case from.WildcardType =>
-        WildcardType
-      case from.NoType =>
-        NoType
-      case from.NoPrefix =>
-        NoPrefix
-      case null =>
-        null
-=======
     def importType(tpe: from.Type): Type = {
       def doImport(tpe: from.Type): Type = tpe match {
         case from.TypeRef(pre, sym, args) =>
@@ -254,7 +200,7 @@
           val myclazz = importSymbol(clazz)
           val myscope = if (myclazz.isPackageClass) newPackageScope(myclazz) else newScope
           val myclazzTpe = ClassInfoType(parents map importType, myscope, myclazz)
-          myclazz setInfo polyType(myclazz.typeParams, myclazzTpe) // needed so that newly created symbols find their scope
+          myclazz setInfo GenPolyType(myclazz.typeParams, myclazzTpe) // needed so that newly created symbols find their scope
           decls foreach importSymbol // will enter itself into myclazz
           myclazzTpe
         case from.RefinedType(parents, decls) =>
@@ -298,7 +244,6 @@
           tryFixup()
         }
       }
->>>>>>> 5dca64ce
     }
 
     def importTypeBounds(bounds: from.TypeBounds) = importType(bounds).asInstanceOf[TypeBounds]
