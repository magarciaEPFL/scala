package scala.reflect.reify
package phases

import scala.tools.nsc.symtab.Flags._

trait Reshape {
  self: Reifier =>

  import global._
  import definitions._

  /**
   *  Rolls back certain changes that were introduced during typechecking of the reifee.
   *
   *  These include:
   *    * Undoing macro expansions
   *    * Replacing type trees with TypeTree(tpe)
   *    * Reassembling CompoundTypeTrees into reifiable form
   *    * Transforming Modifiers.annotations into Symbol.annotations
   *    * Transforming Annotated annotations into AnnotatedType annotations
   *    * Transforming Annotated(annot, expr) into Typed(expr, TypeTree(Annotated(annot, _))
   *    * Non-idempotencies of the typechecker: https://issues.scala-lang.org/browse/SI-5464
   */
  val reshape = new Transformer {
    var currentSymbol: Symbol = NoSymbol

    override def transform(tree0: Tree) = {
      val tree = undoMacroExpansion(tree0)
      currentSymbol = tree.symbol

      val preTyper = tree match {
        case tree if tree.isErroneous =>
          tree
        case tt @ TypeTree() =>
          toPreTyperTypeTree(tt)
        case ctt @ CompoundTypeTree(_) =>
          toPreTyperCompoundTypeTree(ctt)
        case toa @ TypedOrAnnotated(_) =>
          toPreTyperTypedOrAnnotated(toa)
        case ta @ TypeApply(_, _) if isCrossStageTypeBearer(ta) =>
          if (reifyDebug) println("cross-stage type bearer, retaining: " + tree)
          ta
        case ta @ TypeApply(hk, ts) =>
          val discard = ts collect { case tt: TypeTree => tt } exists isDiscarded
          if (reifyDebug && discard) println("discarding TypeApply: " + tree)
          if (discard) hk else ta
        case classDef @ ClassDef(mods, name, params, impl) =>
          val Template(parents, self, body) = impl
          var body1 = trimAccessors(classDef, reshapeLazyVals(body))
          body1 = trimSyntheticCaseClassMembers(classDef, body1)
          val impl1 = Template(parents, self, body1).copyAttrs(impl)
          ClassDef(mods, name, params, impl1).copyAttrs(classDef)
        case moduledef @ ModuleDef(mods, name, impl) =>
          val Template(parents, self, body) = impl
          var body1 = trimAccessors(moduledef, reshapeLazyVals(body))
          body1 = trimSyntheticCaseClassMembers(moduledef, body1)
          val impl1 = Template(parents, self, body1).copyAttrs(impl)
          ModuleDef(mods, name, impl1).copyAttrs(moduledef)
        case template @ Template(parents, self, body) =>
          val discardedParents = parents collect { case tt: TypeTree => tt } filter isDiscarded
          if (reifyDebug && discardedParents.length > 0) println("discarding parents in Template: " + discardedParents.mkString(", "))
          val parents1 = parents diff discardedParents
          val body1 = reshapeLazyVals(trimSyntheticCaseClassCompanions(body))
          Template(parents1, self, body1).copyAttrs(template)
        case block @ Block(stats, expr) =>
          val stats1 = reshapeLazyVals(trimSyntheticCaseClassCompanions(stats))
          Block(stats1, expr).copyAttrs(block)
        case unapply @ UnApply(fun, args) =>
          def extractExtractor(tree: Tree): Tree = {
            val Apply(fun, args) = tree
            args match {
              case List(Ident(special)) if special == nme.SELECTOR_DUMMY =>
                val Select(extractor, flavor) = fun
                assert(flavor == nme.unapply || flavor == nme.unapplySeq)
                extractor
              case _ =>
                extractExtractor(fun)
            }
          }

          if (reifyDebug) println("unapplying unapply: " + tree)
          val fun1 = extractExtractor(fun)
          Apply(fun1, args).copyAttrs(unapply)
        case _ =>
          tree
      }

      super.transform(preTyper)
    }

    private def undoMacroExpansion(tree: Tree): Tree =
<<<<<<< HEAD
      tree.attachments.get[analyzer.MacroExpansionAttachment] match {
        case Some(analyzer.MacroExpansionAttachment(original, _)) =>
=======
      tree.attachments.get[MacroExpansionAttachment] match {
        case Some(MacroExpansionAttachment(original)) =>
          def mkImplicitly(tp: Type) = atPos(tree.pos)(
            gen.mkNullaryCall(Predef_implicitly, List(tp))
          )
          val sym = original.symbol
>>>>>>> 1e5bfdb1
          original match {
            // this hack is necessary until I fix implicit macros
            // so far tag materialization is implemented by sneaky macros hidden in scala-compiler.jar
            // hence we cannot reify references to them, because noone will be able to see them later
            // when implicit macros are fixed, these sneaky macros will move to corresponding companion objects
            // of, say, ClassTag or TypeTag
            case Apply(TypeApply(_, List(tt)), _) if sym == materializeClassTag            => mkImplicitly(appliedType(ClassTagClass, tt.tpe))
            case Apply(TypeApply(_, List(tt)), List(pre)) if sym == materializeWeakTypeTag => mkImplicitly(typeRef(pre.tpe, WeakTypeTagClass, List(tt.tpe)))
            case Apply(TypeApply(_, List(tt)), List(pre)) if sym == materializeTypeTag     => mkImplicitly(typeRef(pre.tpe, TypeTagClass, List(tt.tpe)))
            case _                                                                         => original
          }
        case _ => tree
      }

    override def transformModifiers(mods: Modifiers) = {
      val mods1 = toPreTyperModifiers(mods, currentSymbol)
      super.transformModifiers(mods1)
    }

    private def toPreTyperModifiers(mods: Modifiers, sym: Symbol) = {
      if (!sym.annotations.isEmpty) {
        val postTyper = sym.annotations filter (_.original != EmptyTree)
        if (reifyDebug && !postTyper.isEmpty) println("reify symbol annotations for: " + sym)
        if (reifyDebug && !postTyper.isEmpty) println("originals are: " + sym.annotations)
        val preTyper = postTyper map toPreTyperAnnotation
        mods.withAnnotations(preTyper)
      } else {
        mods
      }
    }

    /** Restore pre-typer representation of a type.
     *
     *  NB: This is the trickiest part of reification!
     *
     *  In most cases, we're perfectly fine to reify a Type itself (see `reifyType`).
     *  However if the type involves a symbol declared inside the quasiquote (i.e. registered in `boundSyms`),
     *  then we cannot reify it, or otherwise subsequent reflective compilation will fail.
     *
     *  Why will it fail? Because reified deftrees (e.g. ClassDef(...)) will generate fresh symbols during that compilation,
     *  so naively reified symbols will become out of sync, which brings really funny compilation errors and/or crashes, e.g.:
     *  https://issues.scala-lang.org/browse/SI-5230
     *
     *  To deal with this unpleasant fact, we need to fall back from types to equivalent trees (after all, parser trees don't contain any types, just trees, so it should be possible).
     *  Luckily, these original trees get preserved for us in the `original` field when Trees get transformed into TypeTrees.
     *  And if an original of a type tree is empty, we can safely assume that this type is non-essential (e.g. was inferred/generated by the compiler).
     *  In that case the type can be omitted (e.g. reified as an empty TypeTree), since it will be inferred again later on.
     *
     *  An important property of the original is that it isn't just a pre-typer tree.
     *  It's actually kind of a post-typer tree with symbols assigned to its Idents (e.g. Ident("List") will contain a symbol that points to immutable.this.List).
     *  This is very important, since subsequent reflective compilation won't have to resolve these symbols.
     *  In general case, such resolution cannot be performed, since reification doesn't preserve lexical context,
     *  which means that reflective compilation won't be aware of, say, imports that were provided when the reifee has been compiled.
     *
     *  This workaround worked surprisingly well and allowed me to fix several important reification bugs, until the abstraction has leaked.
     *  Suddenly I found out that in certain contexts original trees do not contain symbols, but are just parser trees.
     *  To the moment I know only one such situation: typedAnnotations does not typecheck the annotation in-place, but rather creates new trees and typechecks them, so the original remains symless.
     *  Thus we apply a workaround for that in typedAnnotated. I hope this will be the only workaround in this department.
     *  upd. There are also problems with CompoundTypeTrees. I had to use attachments to retain necessary information.
     *
     *  upd. Recently I went ahead and started using original for all TypeTrees, regardless of whether they refer to local symbols or not.
     *  As a result, `reifyType` is never called directly by tree reification (and, wow, it seems to work great!).
     *  The only usage of `reifyType` now is for servicing typetags, however, I have some ideas how to get rid of that as well.
     */
    private def isDiscarded(tt: TypeTree) = tt.original == null
    private def toPreTyperTypeTree(tt: TypeTree): Tree = {
      if (!isDiscarded(tt)) {
        // here we rely on the fact that the originals that reach this point
        // have all necessary symbols attached to them (i.e. that they can be recompiled in any lexical context)
        // if this assumption fails, please, don't be quick to add postprocessing here (like I did before)
        // but rather try to fix this in Typer, so that it produces quality originals (like it's done for typedAnnotated)
        if (reifyDebug) println("TypeTree, essential: %s (%s)".format(tt.tpe, tt.tpe.kind))
        if (reifyDebug) println("verdict: rolled back to original %s".format(tt.original.toString.replaceAll("\\s+", " ")))
        transform(tt.original)
      } else {
        // type is deemed to be non-essential
        // erase it and hope that subsequent reflective compilation will be able to recreate it again
        if (reifyDebug) println("TypeTree, non-essential: %s (%s)".format(tt.tpe, tt.tpe.kind))
        if (reifyDebug) println("verdict: discarded")
        TypeTree()
      }
    }

    private def toPreTyperCompoundTypeTree(ctt: CompoundTypeTree): Tree = {
      val CompoundTypeTree(tmpl @ Template(parents, self, stats)) = ctt
      if (stats.nonEmpty) CannotReifyCompoundTypeTreeWithNonEmptyBody(ctt)
      assert(self eq emptyValDef, self)
      val att = tmpl.attachments.get[CompoundTypeTreeOriginalAttachment]
      val CompoundTypeTreeOriginalAttachment(parents1, stats1) = att.getOrElse(CompoundTypeTreeOriginalAttachment(parents, stats))
      CompoundTypeTree(Template(parents1, self, stats1))
    }

    private def toPreTyperTypedOrAnnotated(tree: Tree): Tree = tree match {
      case ty @ Typed(expr1, tpt) =>
        if (reifyDebug) println("reify typed: " + tree)
        val original = tpt match {
          case tt @ TypeTree() => tt.original
          case tpt => tpt
        }
        val annotatedArg = {
          def loop(tree: Tree): Tree = tree match {
            case annotated1 @ Annotated(ann, annotated2 @ Annotated(_, _)) => loop(annotated2)
            case annotated1 @ Annotated(ann, arg) => arg
            case _ => EmptyTree
          }

          loop(original)
        }
        if (annotatedArg != EmptyTree) {
          if (annotatedArg.isType) {
            if (reifyDebug) println("verdict: was an annotated type, reify as usual")
            ty
          } else {
            if (reifyDebug) println("verdict: was an annotated value, equivalent is " + original)
            toPreTyperTypedOrAnnotated(original)
          }
        } else {
          if (reifyDebug) println("verdict: wasn't annotated, reify as usual")
          ty
        }
      case at @ Annotated(annot, arg) =>
        if (reifyDebug) println("reify type annotations for: " + tree)
        assert(at.tpe.isInstanceOf[AnnotatedType], "%s (%s)".format(at.tpe, at.tpe.kind))
        val annot1 = toPreTyperAnnotation(at.tpe.asInstanceOf[AnnotatedType].annotations(0))
        if (reifyDebug) println("originals are: " + annot1)
        Annotated(annot1, arg).copyAttrs(at)
    }

    /** Restore pre-typer representation of an annotation.
     *  The trick here is to retain the symbols that have been populated during typechecking of the annotation.
     *  If we do not do that, subsequent reflective compilation will fail.
     */
    private def toPreTyperAnnotation(ann: AnnotationInfo): Tree = {
      val args = if (ann.assocs.isEmpty) {
        ann.args
      } else {
        def toScalaAnnotation(jann: ClassfileAnnotArg): Tree = (jann: @unchecked) match {
          case LiteralAnnotArg(const) => Literal(const)
          case ArrayAnnotArg(arr)     => Apply(Ident(definitions.ArrayModule), arr.toList map toScalaAnnotation)
          case NestedAnnotArg(ann)    => toPreTyperAnnotation(ann)
        }

        ann.assocs map { case (nme, arg) => AssignOrNamedArg(Ident(nme), toScalaAnnotation(arg)) }
      }

      def extractOriginal: PartialFunction[Tree, Tree] = { case Apply(Select(New(tpt), _), _) => tpt }
      assert(extractOriginal.isDefinedAt(ann.original), showRaw(ann.original))
      New(TypeTree(ann.atp) setOriginal extractOriginal(ann.original), List(args))
    }

    private def toPreTyperLazyVal(ddef: DefDef): ValDef = {
      def extractRhs(rhs: Tree) = rhs match {
        case Block(Assign(lhs, rhs)::Nil, _) if lhs.symbol.isLazy => rhs
        case _ => rhs // unit or trait case
      }
      val DefDef(mods0, name0, _, _, tpt0, rhs0) = ddef
      val name1 = name0.dropLocal
      val Modifiers(flags0, privateWithin0, annotations0) = mods0
      val flags1 = (flags0 & GetterFlags) & ~(STABLE | ACCESSOR | METHOD)
      val mods1 = Modifiers(flags1, privateWithin0, annotations0) setPositions mods0.positions
      val mods2 = toPreTyperModifiers(mods1, ddef.symbol)
      ValDef(mods2, name1.toTermName, tpt0, extractRhs(rhs0))
    }

    private def trimAccessors(deff: Tree, stats: List[Tree]): List[Tree] = {
      val symdefs = (stats collect { case vodef: ValOrDefDef => vodef } map (vodeff => vodeff.symbol -> vodeff)).toMap
      val accessors = scala.collection.mutable.Map[ValDef, List[DefDef]]()
      stats collect { case ddef: DefDef => ddef } foreach (defdef => {
        val valdef = symdefs get defdef.symbol.accessedOrSelf collect { case vdef: ValDef => vdef } getOrElse null
        if (valdef != null) accessors(valdef) = accessors.getOrElse(valdef, Nil) :+ defdef

        def detectBeanAccessors(prefix: String): Unit = {
          if (defdef.name.startsWith(prefix)) {
            val name = defdef.name.toString.substring(prefix.length)
            def uncapitalize(s: String) = if (s.length == 0) "" else { val chars = s.toCharArray; chars(0) = chars(0).toLower; new String(chars) }
            def findValDef(name: String) = symdefs.values collectFirst {
              case vdef: ValDef if vdef.name.dropLocal string_== name => vdef
            }
            val valdef = findValDef(name).orElse(findValDef(uncapitalize(name))).orNull
            if (valdef != null) accessors(valdef) = accessors.getOrElse(valdef, Nil) :+ defdef
          }
        }
        detectBeanAccessors("get")
        detectBeanAccessors("set")
        detectBeanAccessors("is")
      })

      val stats1 = stats flatMap {
        case vdef @ ValDef(mods, name, tpt, rhs) if !mods.isLazy =>
          val mods1 = if (accessors.contains(vdef)) {
            val ddef = accessors(vdef)(0) // any accessor will do
            val Modifiers(flags, _, annotations) = mods
            var flags1 = flags & ~LOCAL
            if (!ddef.symbol.isPrivate) flags1 = flags1 & ~PRIVATE
            val privateWithin1 = ddef.mods.privateWithin
            val annotations1 = accessors(vdef).foldLeft(annotations)((curr, acc) => curr ++ (acc.symbol.annotations map toPreTyperAnnotation))
            Modifiers(flags1, privateWithin1, annotations1) setPositions mods.positions
          } else {
            mods
          }
          val mods2 = toPreTyperModifiers(mods1, vdef.symbol)
          val name1 = name.dropLocal
          val vdef1 = ValDef(mods2, name1.toTermName, tpt, rhs)
          if (reifyDebug) println("resetting visibility of field: %s => %s".format(vdef, vdef1))
          Some(vdef1) // no copyAttrs here, because new ValDef and old symbols are now out of sync
        case ddef: DefDef if !ddef.mods.isLazy =>
          // lazy val accessors are removed in reshapeLazyVals
          // as they are needed to recreate lazy vals
          if (accessors.values.exists(_.contains(ddef))) {
            if (reifyDebug) println("discarding accessor method: " + ddef)
            None
          } else {
            Some(ddef)
          }
        case tree =>
          Some(tree)
      }

      stats1
    }

    private def reshapeLazyVals(stats: List[Tree]): List[Tree] = {
      val lazyvaldefs:Map[Symbol, DefDef] = stats.collect({ case ddef: DefDef if ddef.mods.isLazy => ddef }).
        map((ddef: DefDef) => ddef.symbol -> ddef).toMap
      // lazy valdef and defdef are in the same block.
      // only that valdef needs to have its rhs rebuilt from defdef
      stats flatMap (stat => stat match {
        case vdef: ValDef if vdef.symbol.isLazy =>
          if (reifyDebug) println(s"reconstructing original lazy value for $vdef")
          val ddefSym = vdef.symbol.lazyAccessor
          val vdef1 = lazyvaldefs.get(ddefSym) match {
            case Some(ddef) =>
              toPreTyperLazyVal(ddef)
            case None       =>
              if (reifyDebug) println("couldn't find corresponding lazy val accessor")
              vdef
          }
          if (reifyDebug) println(s"reconstructed lazy val is $vdef1")
          vdef1::Nil
        case ddef: DefDef if ddef.symbol.isLazy =>
          def hasUnitType(sym: Symbol) = (sym.tpe.typeSymbol == UnitClass) && sym.tpe.annotations.isEmpty
          if (hasUnitType(ddef.symbol)) {
            // since lazy values of type Unit don't have val's
            // we need to create them from scratch
            toPreTyperLazyVal(ddef) :: Nil
          } else Nil
        case _ => stat::Nil
      })
    }

    private def trimSyntheticCaseClassMembers(deff: Tree, stats: List[Tree]): List[Tree] =
      stats filterNot (memberDef => memberDef.isDef && {
        val isSynthetic = memberDef.symbol.isSynthetic
        // this doesn't work for local classes, e.g. for ones that are top-level to a quasiquote (see comments to companionClass)
        // that's why I replace the check with an assumption that all synthetic members are, in fact, generated of case classes
        // val isCaseMember = deff.symbol.isCaseClass || deff.symbol.companionClass.isCaseClass
        val isCaseMember = true
        if (isSynthetic && isCaseMember && reifyDebug) println("discarding case class synthetic def: " + memberDef)
        isSynthetic && isCaseMember
      })

    private def trimSyntheticCaseClassCompanions(stats: List[Tree]): List[Tree] =
      stats diff (stats collect { case moddef: ModuleDef => moddef } filter (moddef => {
        val isSynthetic = moddef.symbol.isSynthetic
        // this doesn't work for local classes, e.g. for ones that are top-level to a quasiquote (see comments to companionClass)
        // that's why I replace the check with an assumption that all synthetic modules are, in fact, companions of case classes
        // val isCaseCompanion = moddef.symbol.companionClass.isCaseClass
        val isCaseCompanion = true
        if (isSynthetic && isCaseCompanion && reifyDebug) println("discarding synthetic case class companion: " + moddef)
        isSynthetic && isCaseCompanion
      }))
  }
}<|MERGE_RESOLUTION|>--- conflicted
+++ resolved
@@ -89,17 +89,12 @@
     }
 
     private def undoMacroExpansion(tree: Tree): Tree =
-<<<<<<< HEAD
       tree.attachments.get[analyzer.MacroExpansionAttachment] match {
         case Some(analyzer.MacroExpansionAttachment(original, _)) =>
-=======
-      tree.attachments.get[MacroExpansionAttachment] match {
-        case Some(MacroExpansionAttachment(original)) =>
           def mkImplicitly(tp: Type) = atPos(tree.pos)(
             gen.mkNullaryCall(Predef_implicitly, List(tp))
           )
           val sym = original.symbol
->>>>>>> 1e5bfdb1
           original match {
             // this hack is necessary until I fix implicit macros
             // so far tag materialization is implemented by sneaky macros hidden in scala-compiler.jar
