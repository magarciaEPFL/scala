--- conflicted
+++ resolved
@@ -707,12 +707,8 @@
       }
 
       def isStampedForInlining(stackLength: Int) =
-<<<<<<< HEAD
-        !sameSymbols && inc.m.hasCode && shouldInline && isSafeToInline(stackLength)
-=======
         !sameSymbols && inc.m.hasCode && shouldInline &&
         isSafeToInline(stackLength) // `isSafeToInline()` must be invoked last in this AND expr bc it mutates the `knownSafe` and `knownUnsafe` maps for good.
->>>>>>> d852612c
 
       def logFailure(stackLength: Int) = log(
         """|inline failed for %s:
