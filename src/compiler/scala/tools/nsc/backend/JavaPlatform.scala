--- conflicted
+++ resolved
@@ -38,11 +38,6 @@
     // replaces the tighter abstract definition here. If we had DOT typing rules, the two
     // types would be conjoined and everything would work out. Yet another reason to push for DOT.
 
-<<<<<<< HEAD
-  private def depAnalysisPhase =
-    if (settings.make.isDefault) Nil
-    else List(dependencyAnalysis)
-
   private def classEmitPhase =
     if (settings.canUseBCode) genBCode
     else genASM
@@ -50,13 +45,7 @@
   def platformPhases = List(
     flatten,        // get rid of inner classes
     classEmitPhase  // generate .class files
-  ) ++ depAnalysisPhase
-=======
-  def platformPhases = List(
-    flatten,        // get rid of inner classes
-    genASM  // generate .class files
   )
->>>>>>> efefa461
 
   lazy val externalEquals          = getDecl(BoxesRunTimeClass, nme.equals_)
   lazy val externalEqualsNumNum    = getDecl(BoxesRunTimeClass, nme.equalsNumNum)
