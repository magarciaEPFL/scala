/* NSC -- new Scala compiler
 * Copyright 2005-2013 LAMP/EPFL
 * @author  Paul Phillips
 */

package scala.tools.nsc
package backend

import io.AbstractFile
import util.{ClassPath,JavaClassPath,MergedClassPath,DeltaClassPath}
import scala.tools.util.PathResolver

trait JavaPlatform extends Platform {
  import global._
  import definitions._

  type BinaryRepr = AbstractFile

  private var currentClassPath: Option[MergedClassPath[BinaryRepr]] = None

  def classPath: ClassPath[BinaryRepr] = {
    if (currentClassPath.isEmpty) currentClassPath = Some(new PathResolver(settings).result)
    currentClassPath.get
  }

  /** Update classpath with a substituted subentry */
  def updateClassPath(subst: Map[ClassPath[BinaryRepr], ClassPath[BinaryRepr]]) =
    currentClassPath = Some(new DeltaClassPath(currentClassPath.get, subst))

  def rootLoader = new loaders.PackageLoader(classPath.asInstanceOf[ClassPath[platform.BinaryRepr]])
    // [Martin] Why do we need a cast here?
    // The problem is that we cannot specify at this point that global.platform should be of type JavaPlatform.
    // So we cannot infer that global.platform.BinaryRepr is AbstractFile.
    // Ideally, we should be able to write at the top of the JavaPlatform trait:
    //   val global: Global { val platform: JavaPlatform }
    //   import global._
    // Right now, this does nothing because the concrete definition of platform in Global
    // replaces the tighter abstract definition here. If we had DOT typing rules, the two
    // types would be conjoined and everything would work out. Yet another reason to push for DOT.

  private def depAnalysisPhase =
    if (settings.make.isDefault) Nil
    else List(dependencyAnalysis)

<<<<<<< HEAD
  private def classEmitPhase =
    if     (settings.mustUseGenJVM) genJVM
    else if(settings.mustUseGenASM) genASM
    else if(settings.canUseBCode)   genBCode
    else genASM

=======
>>>>>>> 06844ee8
  def platformPhases = List(
    flatten,        // get rid of inner classes
    genASM  // generate .class files
  ) ++ depAnalysisPhase

  lazy val externalEquals          = getDecl(BoxesRunTimeClass, nme.equals_)
  lazy val externalEqualsNumNum    = getDecl(BoxesRunTimeClass, nme.equalsNumNum)
  lazy val externalEqualsNumChar   = getDecl(BoxesRunTimeClass, nme.equalsNumChar)
  lazy val externalEqualsNumObject = getDecl(BoxesRunTimeClass, nme.equalsNumObject)

  /** We could get away with excluding BoxedBooleanClass for the
   *  purpose of equality testing since it need not compare equal
   *  to anything but other booleans, but it should be present in
   *  case this is put to other uses.
   */
  def isMaybeBoxed(sym: Symbol) = {
    (sym == ObjectClass) ||
    (sym == JavaSerializableClass) ||
    (sym == ComparableClass) ||
    (sym isNonBottomSubClass BoxedNumberClass) ||
    (sym isNonBottomSubClass BoxedCharacterClass) ||
    (sym isNonBottomSubClass BoxedBooleanClass)
  }

  def newClassLoader(bin: AbstractFile): loaders.SymbolLoader =
    new loaders.ClassfileLoader(bin)

  def doLoad(cls: ClassPath[BinaryRepr]#ClassRep): Boolean = true

  def needCompile(bin: AbstractFile, src: AbstractFile) =
    src.lastModified >= bin.lastModified
}<|MERGE_RESOLUTION|>--- conflicted
+++ resolved
@@ -42,18 +42,13 @@
     if (settings.make.isDefault) Nil
     else List(dependencyAnalysis)
 
-<<<<<<< HEAD
   private def classEmitPhase =
-    if     (settings.mustUseGenJVM) genJVM
-    else if(settings.mustUseGenASM) genASM
-    else if(settings.canUseBCode)   genBCode
+    if (settings.canUseBCode) genBCode
     else genASM
 
-=======
->>>>>>> 06844ee8
   def platformPhases = List(
     flatten,        // get rid of inner classes
-    genASM  // generate .class files
+    classEmitPhase  // generate .class files
   ) ++ depAnalysisPhase
 
   lazy val externalEquals          = getDecl(BoxesRunTimeClass, nme.equals_)
