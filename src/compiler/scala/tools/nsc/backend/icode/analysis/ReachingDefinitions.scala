--- conflicted
+++ resolved
@@ -123,18 +123,6 @@
 
       // yardstick = new global.analysis.MethodTFA(m)
       // yardstick.run
-
-<<<<<<< HEAD
-=======
-    def genAndKill(b: BasicBlock): (ListSet[Definition], ListSet[Local]) = {
-      var genSet  = ListSet[Definition]()
-      var killSet = ListSet[Local]()
-      for ((STORE_LOCAL(local), idx) <- b.toList.zipWithIndex) {
-        killSet = killSet + local
-        genSet  = updateReachingDefinition(b, idx, genSet)
-      }
-      (genSet, killSet)
->>>>>>> 622656df
     }
 
     import opcodes._
@@ -362,6 +350,11 @@
     private val labelled = mutable.Map.empty[Int, BasicBlock]
     private val stateAt  = mutable.Map.empty[InstrPos, Elem]
 
+    def clearCaches() {
+      labelled.clear()
+      stateAt.clear()
+    }
+
     import opcodes._
 
     def init(m: IMethod) {
