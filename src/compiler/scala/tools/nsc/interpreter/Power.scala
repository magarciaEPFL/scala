--- conflicted
+++ resolved
@@ -162,53 +162,6 @@
    *    customizable symbol filter (had to hardcode no-spec to reduce noise)
    */
   class InternalInfo[T: Manifest](value: Option[T] = None) {
-<<<<<<< HEAD
-    // Decided it was unwise to have implicit conversions via commonly
-    // used type/symbol methods, because it's too easy to e.g. call
-    // "x.tpe" where x is a Type, and rather than failing you get the
-    // Type representing Types#Type (or Manifest, or whatever.)
-    private def tpe    = tpe_
-    private def symbol = symbol_
-    private def name   = name_
-
-    def symbol_ : Symbol = getClassIfDefined(erasure.getName)
-    def tpe_ : Type      = manifestToType(man)
-    def name_ : Name     = symbol.name
-    def companion        = symbol.companionSymbol
-    def info             = symbol.info
-    def module           = symbol.moduleClass
-    def owner            = symbol.owner
-    def owners           = symbol.ownerChain drop 1
-    def defn             = symbol.defString
-    def decls            = symbol.info.decls
-
-    def declares  = decls.toList
-    def inherits  = members filterNot (declares contains _)
-    def types     = members filter (_.name.isTypeName)
-    def methods   = members filter (_.isMethod)
-    def overrides = declares filter (_.isOverride)
-    def inPackage = owners find (x => x.isPackageClass || x.isPackage) getOrElse definitions.RootPackage
-
-    def man        = manifest[T]
-    def erasure    = man.erasure
-    def members    = tpe.members filterNot (m => m.name.toString contains "$mc")
-    def allMembers = tpe.members
-    def bts        = info.baseTypeSeq.toList
-    def btsmap     = bts map (x => (x, x.decls.toList)) toMap
-    def pkgName    = Option(erasure.getPackage) map (_.getName)
-    def pkg        = pkgName map getModuleIfDefined getOrElse NoSymbol
-    def pkgmates   = pkg.tpe.members
-    def pkgslurp   = pkgName match {
-      case Some(name) => new PackageSlurper(name) slurp()
-      case _          => Set()
-    }
-    def ?         = this
-
-    def whoHas(name: String) = bts filter (_.decls exists (_.name.toString == name))
-    def <:<[U: Manifest](other: U) = tpe <:< InternalInfo[U].tpe
-    def lub[U: Manifest](other: U) = intp.global.lub(List(tpe, InternalInfo[U].tpe))
-    def glb[U: Manifest](other: U) = intp.global.glb(List(tpe, InternalInfo[U].tpe))
-=======
     private def newInfo[U: Manifest](value: U): InternalInfo[U] = new InternalInfo[U](Some(value))
     private def isSpecialized(s: Symbol) = s.name.toString contains "$mc"
     private def isImplClass(s: Symbol)   = s.name.toString endsWith "$class"
@@ -258,7 +211,6 @@
     def <:<[U: Manifest](other: U) = tpe <:< newInfo(other).tpe
     def lub[U: Manifest](other: U) = intp.global.lub(List(tpe, newInfo(other).tpe))
     def glb[U: Manifest](other: U) = intp.global.glb(List(tpe, newInfo(other).tpe))
->>>>>>> 84fd439f
 
     override def toString = value match {
       case Some(x)  => "%s (%s)".format(x, shortClass)
