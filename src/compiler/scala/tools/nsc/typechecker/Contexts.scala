/* NSC -- new Scala compiler
 * Copyright 2005-2013 LAMP/EPFL
 * @author  Martin Odersky
 */

package scala.tools.nsc
package typechecker

import scala.collection.{ immutable, mutable }
import scala.annotation.tailrec
import scala.reflect.internal.util.shortClassOfInstance

/**
 *  @author  Martin Odersky
 *  @version 1.0
 */
trait Contexts { self: Analyzer =>
  import global._
  import definitions.{ JavaLangPackage, ScalaPackage, PredefModule }
  import ContextMode._

  object NoContext
    extends Context(EmptyTree, NoSymbol, EmptyScope, NoCompilationUnit,
                    null) { // We can't pass the uninitialized `this`. Instead, we treat null specially in `Context#outer`
    enclClass  = this
    enclMethod = this

    override val depth = 0
    override def nextEnclosing(p: Context => Boolean): Context = this
    override def enclosingContextChain: List[Context] = Nil
    override def implicitss: List[List[ImplicitInfo]] = Nil
    override def imports: List[ImportInfo] = Nil
    override def firstImport: Option[ImportInfo] = None
    override def toString = "NoContext"
  }
  private object RootImports {
    // Possible lists of root imports
    val javaList         = JavaLangPackage :: Nil
    val javaAndScalaList = JavaLangPackage :: ScalaPackage :: Nil
    val completeList     = JavaLangPackage :: ScalaPackage :: PredefModule :: Nil
  }

  def ambiguousImports(imp1: ImportInfo, imp2: ImportInfo) =
    LookupAmbiguous(s"it is imported twice in the same scope by\n$imp1\nand $imp2")
  def ambiguousDefnAndImport(owner: Symbol, imp: ImportInfo) =
    LookupAmbiguous(s"it is both defined in $owner and imported subsequently by \n$imp")

  private lazy val startContext = {
    NoContext.make(
    Template(List(), emptyValDef, List()) setSymbol global.NoSymbol setType global.NoType,
    rootMirror.RootClass,
    rootMirror.RootClass.info.decls)
  }

  private lazy val allUsedSelectors =
    mutable.Map[ImportInfo, Set[ImportSelector]]() withDefaultValue Set()
  private lazy val allImportInfos =
    mutable.Map[CompilationUnit, List[ImportInfo]]() withDefaultValue Nil

  def warnUnusedImports(unit: CompilationUnit) = {
    for (imps <- allImportInfos.remove(unit)) {
      for (imp <- imps.reverse.distinct) {
        val used = allUsedSelectors(imp)
        def isMask(s: ImportSelector) = s.name != nme.WILDCARD && s.rename == nme.WILDCARD

        imp.tree.selectors filterNot (s => isMask(s) || used(s)) foreach { sel =>
          unit.warning(imp posOf sel, "Unused import")
        }
      }
      allUsedSelectors --= imps
    }
  }

  var lastAccessCheckDetails: String = ""

  /** List of symbols to import from in a root context.  Typically that
   *  is `java.lang`, `scala`, and [[scala.Predef]], in that order.  Exceptions:
   *
   *  - if option `-Yno-imports` is given, nothing is imported
   *  - if the unit is java defined, only `java.lang` is imported
   *  - if option `-Yno-predef` is given, if the unit body has an import of Predef
   *    among its leading imports, or if the tree is [[scala.Predef]], `Predef` is not imported.
   */
  protected def rootImports(unit: CompilationUnit): List[Symbol] = {
    assert(definitions.isDefinitionsInitialized, "definitions uninitialized")

    if (settings.noimports) Nil
    else if (unit.isJava) RootImports.javaList
    else if (settings.nopredef || treeInfo.noPredefImportForUnit(unit.body)) {
      debuglog("Omitted import of Predef._ for " + unit)
      RootImports.javaAndScalaList
    }
    else RootImports.completeList
  }

  def rootContext(unit: CompilationUnit, tree: Tree = EmptyTree, erasedTypes: Boolean = false): Context = {
    val rootImportsContext = (startContext /: rootImports(unit))((c, sym) => c.make(gen.mkWildcardImport(sym)))
    val c = rootImportsContext.make(tree, unit = unit)
    if (erasedTypes) c.setThrowErrors() else c.setReportErrors()
    c(EnrichmentEnabled | ImplicitsEnabled) = !erasedTypes
    c
  }

  def resetContexts() {
    startContext.enclosingContextChain foreach { context =>
      context.tree match {
        case Import(qual, _) => qual setType singleType(qual.symbol.owner.thisType, qual.symbol)
        case _               =>
      }
      context.reportBuffer.clearAll()
    }
  }

  /**
   * A motley collection of the state and loosely associated behaviour of the type checker.
   * Each `Typer` has an associated context, and as it descends into the tree new `(Typer, Context)`
   * pairs are spawned.
   *
   * Meet the crew; first the state:
   *
   *   - A tree, symbol, and scope representing the focus of the typechecker
   *   - An enclosing context, `outer`.
   *   - The current compilation unit.
   *   - A variety of bits that track the current error reporting policy (more on this later);
   *     whether or not implicits/macros are enabled, whether we are in a self or super call or
   *     in a constructor suffix. These are represented as bits in the mask `contextMode`.
   *   - Some odds and ends: undetermined type pararameters of the current line of type inference;
   *     contextual augmentation for error messages, tracking of the nesting depth.
   *
   * And behaviour:
   *
   *   - The central point for issuing errors and warnings from the typechecker, with a means
   *     to buffer these for use in 'silent' type checking, when some recovery might be possible.
   *  -  `Context` is something of a Zipper for the tree were are typechecking: it `enclosingContextChain`
   *     is the path back to the root. This is exactly what we need to resolve names (`lookupSymbol`)
   *     and to collect in-scope implicit defintions (`implicitss`)
   *     Supporting these are `imports`, which represents all `Import` trees in in the enclosing context chain.
   *  -  In a similar vein, we can assess accessiblity (`isAccessible`.)
   *
   * More on error buffering:
   *     When are type errors recoverable? In quite a few places, it turns out. Some examples:
   *     trying to type an application with/without the expected type, or with/without implicit views
   *     enabled. This is usually mediated by `Typer.silent`, `Inferencer#tryTwice`.
   *
   *     Intially, starting from the `typer` phase, the contexts either buffer or report errors;
   *     afterwards errors are thrown. This is configured in `rootContext`. Additionally, more
   *     fine grained control is needed based on the kind of error; ambiguity errors are often
   *     suppressed during exploraratory typing, such as determining whether `a == b` in an argument
   *     position is an assignment or a named argument, when `Infererencer#isApplicableSafe` type checks
   *     applications with and without an expected type, or whtn `Typer#tryTypedApply` tries to fit arguments to
   *     a function type with/without implicit views.
   *
   *     When the error policies entails error/warning buffering, the mutable [[ReportBuffer]] records
   *     everything that is issued. It is important to note, that child Contexts created with `make`
   *     "inherit" the very same `ReportBuffer` instance, whereas children spawned through `makeSilent`
   *     receive an separate, fresh buffer.
   *
   * @param tree  Tree associated with this context
   * @param owner The current owner
   * @param scope The current scope
   * @param _outer The next outer context.
   */
  class Context private[typechecker](val tree: Tree, val owner: Symbol, val scope: Scope,
                                     val unit: CompilationUnit, _outer: Context) {
    private def outerIsNoContext = _outer eq null
    final def outer: Context = if (outerIsNoContext) NoContext else _outer

    /** The next outer context whose tree is a template or package definition */
    var enclClass: Context = _

    @inline private def savingEnclClass[A](c: Context)(a: => A): A = {
      val saved = enclClass
      enclClass = c
      try a finally enclClass = saved
    }

<<<<<<< HEAD
    var enclMethod: Context = _             // The next outer context whose tree is a method
    var variance: Int = _                   // Variance relative to enclosing class
    private var _undetparams: List[Symbol] = List() // Undetermined type parameters,
                                                    // not inherited to child contexts
    var depth: Int = 0
    var imports: List[ImportInfo] = List()   // currently visible imports
    var openImplicits: List[OpenImplicit] = List() // types for which implicit arguments
                                             // are currently searched
    // for a named application block (Tree) the corresponding NamedApplyInfo
=======
    /** A bitmask containing all the boolean flags in a context, e.g. are implicit views enabled */
    var contextMode: ContextMode = ContextMode.DefaultMode

    /** Update all modes in `mask` to `value` */
    def update(mask: ContextMode, value: Boolean) {
      contextMode = contextMode.set(value, mask)
    }

    /** Set all modes in the mask `enable` to true, and all in `disable` to false. */
    def set(enable: ContextMode = NOmode, disable: ContextMode = NOmode): this.type = {
      contextMode = contextMode.set(true, enable).set(false, disable)
      this
    }

    /** Is this context in all modes in the given `mask`? */
    def apply(mask: ContextMode): Boolean = contextMode.inAll(mask)

    /** The next outer context whose tree is a method */
    var enclMethod: Context = _

    /** Variance relative to enclosing class */
    var variance: Variance = Variance.Invariant

    private var _undetparams: List[Symbol] = List()

    protected def outerDepth = if (outerIsNoContext) 0 else outer.depth

    val depth: Int = {
      val increasesDepth = isRootImport || outerIsNoContext || (outer.scope != scope)
      ( if (increasesDepth) 1 else 0 ) + outerDepth
    }

    /** The currently visible imports */
    def imports: List[ImportInfo] = outer.imports
    /** Equivalent to `imports.headOption`, but more efficient */
    def firstImport: Option[ImportInfo] = outer.firstImport
    def isRootImport: Boolean = false

    /** Types for which implicit arguments are currently searched */
    var openImplicits: List[OpenImplicit] = List()

    /* For a named application block (`Tree`) the corresponding `NamedApplyInfo`. */
>>>>>>> be405eed
    var namedApplyBlockInfo: Option[(Tree, NamedApplyInfo)] = None
    var prefix: Type = NoPrefix

    def inConstructorSuffix_=(value: Boolean) = this(ConstructorSuffix) = value
    def inConstructorSuffix                   = this(ConstructorSuffix)
    def returnsSeen_=(value: Boolean)         = this(ReturnsSeen) = value
    def returnsSeen                           = this(ReturnsSeen)
    def inSelfSuperCall_=(value: Boolean)     = this(SelfSuperCall) = value
    def inSelfSuperCall                       = this(SelfSuperCall)
    def implicitsEnabled_=(value: Boolean)    = this(ImplicitsEnabled) = value
    def implicitsEnabled                      = this(ImplicitsEnabled)
    def macrosEnabled_=(value: Boolean)       = this(MacrosEnabled) = value
    def macrosEnabled                         = this(MacrosEnabled)
    def enrichmentEnabled_=(value: Boolean)   = this(EnrichmentEnabled) = value
    def enrichmentEnabled                     = this(EnrichmentEnabled)
    def checking_=(value: Boolean)            = this(Checking) = value
    def checking                              = this(Checking)
    def retyping_=(value: Boolean)            = this(ReTyping) = value
    def retyping                              = this(ReTyping)

    /** These messages are printed when issuing an error */
    var diagnostic: List[String] = Nil

    /** Saved type bounds for type parameters which are narrowed in a GADT. */
    var savedTypeBounds: List[(Symbol, Type)] = List()

    /** Indentation level, in columns, for output under -Ytyper-debug */
    var typingIndentLevel: Int = 0
    def typingIndent = "  " * typingIndentLevel

    /** The next enclosing context (potentially `this`) that is owned by a class or method */
    def enclClassOrMethod: Context =
      if ((owner eq NoSymbol) || (owner.isClass) || (owner.isMethod)) this
      else outer.enclClassOrMethod

    /** The next enclosing context (potentially `this`) that has a `CaseDef` as a tree */
    def enclosingCaseDef = nextEnclosing(_.tree.isInstanceOf[CaseDef])

    /** ...or an Apply. */
    def enclosingApply = nextEnclosing(_.tree.isInstanceOf[Apply])

    //
    // Tracking undetermined type parameters for type argument inference.
    //
    def undetparamsString =
      if (undetparams.isEmpty) ""
      else undetparams.mkString("undetparams=", ", ", "")
    /** Undetermined type parameters. See `Infer#{inferExprInstance, adjustTypeArgs}`. Not inherited to child contexts */
    def undetparams: List[Symbol] = _undetparams
    def undetparams_=(ps: List[Symbol]) = { _undetparams = ps }

    /** Return and clear the undetermined type parameters */
    def extractUndetparams(): List[Symbol] = {
      val tparams = undetparams
      undetparams = List()
      tparams
    }

    /** Run `body` with this context with no undetermined type parameters, restore the original
     *  the original list afterwards.
     *  @param reportAmbiguous Should ambiguous errors be reported during evaluation of `body`?
     */
    def savingUndeterminedTypeParams[A](reportAmbiguous: Boolean = ambiguousErrors)(body: => A): A = {
      withMode() {
        this(AmbiguousErrors) = reportAmbiguous
        val saved = extractUndetparams()
        try body
        finally undetparams = saved
      }
    }

    //
    // Error reporting policies and buffer.
    //

    private var _reportBuffer: ReportBuffer = new ReportBuffer
    /** A buffer for errors and warnings, used with `this.bufferErrors == true` */
    def reportBuffer = _reportBuffer
    /** Discard the current report buffer, and replace with an empty one */
    def useFreshReportBuffer() = _reportBuffer = new ReportBuffer
    /** Discard the current report buffer, and replace with `other` */
    def restoreReportBuffer(other: ReportBuffer) = _reportBuffer = other

    /** The first error, if any, in the report buffer */
    def firstError: Option[AbsTypeError] = reportBuffer.firstError
    /** Does the report buffer contain any errors? */
    def hasErrors = reportBuffer.hasErrors

    def reportErrors    = this(ReportErrors)
    def bufferErrors    = this(BufferErrors)
    def ambiguousErrors = this(AmbiguousErrors)
    def throwErrors     = contextMode.inNone(ReportErrors | BufferErrors)

    def setReportErrors(): Unit                   = set(enable = ReportErrors | AmbiguousErrors, disable = BufferErrors)
    def setBufferErrors(): Unit                   = set(enable = BufferErrors, disable = ReportErrors | AmbiguousErrors)
    def setThrowErrors(): Unit                    = this(ReportErrors | AmbiguousErrors | BufferErrors) = false
    def setAmbiguousErrors(report: Boolean): Unit = this(AmbiguousErrors) = report

    /** Append the given errors to the report buffer */
    def updateBuffer(errors: Traversable[AbsTypeError]) = reportBuffer ++= errors
    /** Clear all errors from the report buffer */
    def flushBuffer() { reportBuffer.clearAllErrors() }
    /** Return and clear all errors from the report buffer */
    def flushAndReturnBuffer(): immutable.Seq[AbsTypeError] = {
      val current = reportBuffer.errors
      reportBuffer.clearAllErrors()
      current
    }

    /** Issue and clear all warnings from the report buffer */
    def flushAndIssueWarnings() {
      reportBuffer.warnings foreach {
        case (pos, msg) => unit.warning(pos, msg)
      }
      reportBuffer.clearAllWarnings()
    }

    //
    // Temporary mode adjustment
    //

    @inline def withMode[T](enabled: ContextMode = NOmode, disabled: ContextMode = NOmode)(op: => T): T = {
      val saved = contextMode
      set(enabled, disabled)
      try op
      finally contextMode = saved
    }

    def withImplicitsEnabled[T](op: => T): T                 = withMode(enabled = ImplicitsEnabled)(op)
    def withImplicitsDisabled[T](op: => T): T                = withMode(disabled = ImplicitsEnabled | EnrichmentEnabled)(op)
    def withImplicitsDisabledAllowEnrichment[T](op: => T): T = withMode(enabled = EnrichmentEnabled, disabled = ImplicitsEnabled)(op)
    def withMacrosEnabled[T](op: => T): T                    = withMode(enabled = MacrosEnabled)(op)
    def withMacrosDisabled[T](op: => T): T                   = withMode(disabled = MacrosEnabled)(op)

    /** @return true if the `expr` evaluates to true within a silent Context that incurs no errors */
    @inline final def inSilentMode(expr: => Boolean): Boolean = {
      withMode() { // withMode with no arguments to restore the mode mutated by `setBufferErrors`.
        setBufferErrors()
        try expr && !hasErrors
        finally reportBuffer.clearAll()
      }
    }

    //
    // Child Context Creation
    //

    /**
     * Construct a child context. The parent and child will share the report buffer.
     * Compare with `makeSilent`, in which the child has a fresh report buffer.
     *
     * If `tree` is an `Import`, that import will be avaiable at the head of
     * `Context#imports`.
     */
    def make(tree: Tree = tree, owner: Symbol = owner,
             scope: Scope = scope, unit: CompilationUnit = unit): Context = {
      val isTemplateOrPackage = tree match {
        case _: Template | _: PackageDef => true
        case _                           => false
      }
      val isDefDef = tree match {
        case _: DefDef => true
        case _         => false
      }
      val isImport = tree match {
        case _: Import => true
        case _         => false
      }
      val sameOwner = owner == this.owner
      val prefixInChild =
        if (isTemplateOrPackage) owner.thisType
        else if (!sameOwner && owner.isTerm) NoPrefix
        else prefix

      // The blank canvas
      val c = if (isImport)
        new Context(tree, owner, scope, unit, this) with ImportContext
      else
        new Context(tree, owner, scope, unit, this)

      // Fields that are directly propagated
      c.variance           = variance
      c.diagnostic         = diagnostic
      c.typingIndentLevel  = typingIndentLevel
      c.openImplicits      = openImplicits
      c.contextMode        = contextMode // note: ConstructorSuffix, a bit within `mode`, is conditionally overwritten below.
      c._reportBuffer      = reportBuffer

      // Fields that may take on a different value in the child
      c.prefix             = prefixInChild
      c.enclClass          = if (isTemplateOrPackage) c else enclClass
      c(ConstructorSuffix) = !isTemplateOrPackage && c(ConstructorSuffix)
      c.enclMethod         = if (isDefDef) c else enclMethod

      registerContext(c.asInstanceOf[analyzer.Context])
      debuglog("[context] ++ " + c.unit + " / " + tree.summaryString)
      c
    }

    def make(tree: Tree, owner: Symbol, scope: Scope): Context =
      // TODO SI-7345 Moving this optimization into the main overload of `make` causes all tests to fail.
      //              even if it is extened to check that `unit == this.unit`. Why is this?
      if (tree == this.tree && owner == this.owner && scope == this.scope) this
      else make(tree, owner, scope, unit)

    /** Make a child context that represents a new nested scope */
    def makeNewScope(tree: Tree, owner: Symbol): Context =
      make(tree, owner, newNestedScope(scope))

    /** Make a child context that buffers errors and warnings into a fresh report buffer. */
    def makeSilent(reportAmbiguousErrors: Boolean = ambiguousErrors, newtree: Tree = tree): Context = {
      val c = make(newtree)
      c.setBufferErrors()
      c.setAmbiguousErrors(reportAmbiguousErrors)
      c._reportBuffer = new ReportBuffer // A fresh buffer so as not to leak errors/warnings into `this`.
      c
    }

    /** Make a silent child context does not allow implicits. Used to prevent chaining of implicit views. */
    def makeImplicit(reportAmbiguousErrors: Boolean) = {
      val c = makeSilent(reportAmbiguousErrors)
      c(ImplicitsEnabled | EnrichmentEnabled) = false
      c
    }

    /**
     * A context for typing constructor parameter ValDefs, super or self invocation arguments and default getters
     * of constructors. These expressions need to be type checked in a scope outside the class, cf. spec 5.3.1.
     *
     * This method is called by namer / typer where `this` is the context for the constructor DefDef. The
     * owner of the resulting (new) context is the outer context for the Template, i.e. the context for the
     * ClassDef. This means that class type parameters will be in scope. The value parameters of the current
     * constructor are also entered into the new constructor scope. Members of the class however will not be
     * accessible.
     */
    def makeConstructorContext = {
      val baseContext = enclClass.outer.nextEnclosing(!_.tree.isInstanceOf[Template])
      val argContext = baseContext.makeNewScope(tree, owner)
      argContext.contextMode = contextMode
      argContext.inSelfSuperCall = true
      def enterElems(c: Context) {
        def enterLocalElems(e: ScopeEntry) {
          if (e != null && e.owner == c.scope) {
            enterLocalElems(e.next)
            argContext.scope enter e.sym
          }
        }
        if (c.isLocal && !c.owner.isLocalDummy) {
          enterElems(c.outer)
          enterLocalElems(c.scope.elems)
        }
      }
      // Enter the scope elements of this (the scope for the constructor DefDef) into the new constructor scope.
      // Concretely, this will enter the value parameters of constructor.
      enterElems(this)
      argContext
    }

    //
    // Error and warning issuance
    //

    private def addDiagString(msg: String) = {
      val ds =
        if (diagnostic.isEmpty) ""
        else diagnostic.mkString("\n","\n", "")
      if (msg endsWith ds) msg else msg + ds
    }

    private def unitError(pos: Position, msg: String) =
      unit.error(pos, if (checking) "\n**** ERROR DURING INTERNAL CHECKING ****\n" + msg else msg)

    @inline private def issueCommon(err: AbsTypeError)(pf: PartialFunction[AbsTypeError, Unit]) {
      if (settings.Yissuedebug) {
        log("issue error: " + err.errMsg)
        (new Exception).printStackTrace()
      }
      if (pf isDefinedAt err) pf(err)
      else if (bufferErrors) { reportBuffer += err }
      else throw new TypeError(err.errPos, err.errMsg)
    }

    /** Issue/buffer/throw the given type error according to the current mode for error reporting. */
    def issue(err: AbsTypeError) {
      issueCommon(err) { case _ if reportErrors =>
        unitError(err.errPos, addDiagString(err.errMsg))
      }
    }

    /** Issue/buffer/throw the given implicit ambiguity error according to the current mode for error reporting. */
    def issueAmbiguousError(pre: Type, sym1: Symbol, sym2: Symbol, err: AbsTypeError) {
      issueCommon(err) { case _ if ambiguousErrors =>
        if (!pre.isErroneous && !sym1.isErroneous && !sym2.isErroneous)
          unitError(err.errPos, err.errMsg)
      }
    }

    /** Issue/buffer/throw the given implicit ambiguity error according to the current mode for error reporting. */
    def issueAmbiguousError(err: AbsTypeError) {
      issueCommon(err) { case _ if ambiguousErrors => unitError(err.errPos, addDiagString(err.errMsg)) }
    }

    /** Issue/throw the given `err` according to the current mode for error reporting. */
    def error(pos: Position, err: Throwable) =
      if (reportErrors) unitError(pos, addDiagString(err.getMessage()))
      else throw err

    /** Issue/throw the given error message according to the current mode for error reporting. */
    def error(pos: Position, msg: String) = {
      val msg1 = addDiagString(msg)
      if (reportErrors) unitError(pos, msg1)
      else throw new TypeError(pos, msg1)
    }

    /** Issue/throw the given error message according to the current mode for error reporting. */
    def warning(pos: Position, msg: String, force: Boolean = false) {
      if (reportErrors || force) unit.warning(pos, msg)
      else if (bufferErrors) reportBuffer += (pos -> msg)
    }

    /** Is the owning symbol of this context a term? */
    final def isLocal: Boolean = owner.isTerm

    // nextOuter determines which context is searched next for implicits
    // (after `this`, which contributes `newImplicits` below.) In
    // most cases, it is simply the outer context: if we're owned by
    // a constructor, the actual current context and the conceptual
    // context are different when it comes to scoping. The current
    // conceptual scope is the context enclosing the blocks which
    // represent the constructor body (TODO: why is there more than one
    // such block in the outer chain?)
    private def nextOuter = {
      // Drop the constructor body blocks, which come in varying numbers.
      // -- If the first statement is in the constructor, scopingCtx == (constructor definition)
      // -- Otherwise, scopingCtx == (the class which contains the constructor)
      val scopingCtx =
        if (owner.isConstructor) nextEnclosing(c => !c.tree.isInstanceOf[Block])
        else this

      scopingCtx.outer
    }

    def nextEnclosing(p: Context => Boolean): Context =
      if (p(this)) this else outer.nextEnclosing(p)

    def enclosingContextChain: List[Context] = this :: outer.enclosingContextChain

    private def treeTruncated       = tree.toString.replaceAll("\\s+", " ").lines.mkString("\\n").take(70)
    private def treeIdString        = if (settings.uniqid.value) "#" + System.identityHashCode(tree).toString.takeRight(3) else ""
    private def treeString          = tree match {
      case x: Import => "" + x
      case Template(parents, `emptyValDef`, body) =>
        val pstr = if ((parents eq null) || parents.isEmpty) "Nil" else parents mkString " "
        val bstr = if (body eq null) "" else body.length + " stats"
        s"""Template($pstr, _, $bstr)"""
      case x => s"${tree.shortClass}${treeIdString}:${treeTruncated}"
    }

    override def toString =
      sm"""|Context($unit) {
           |   owner       = $owner
           |   tree        = $treeString
           |   scope       = ${scope.size} decls
           |   contextMode = $contextMode
           |   outer.owner = ${outer.owner}
           |}"""

    //
    // Accessibility checking
    //

    /** Is `sub` a subclass of `base` or a companion object of such a subclass? */
    private def isSubClassOrCompanion(sub: Symbol, base: Symbol) =
      sub.isNonBottomSubClass(base) ||
    sub.isModuleClass && sub.linkedClassOfClass.isNonBottomSubClass(base)

    /** Return the closest enclosing context that defines a subclass of `clazz`
     *  or a companion object thereof, or `NoContext` if no such context exists.
     */
    def enclosingSubClassContext(clazz: Symbol): Context = {
      var c = this.enclClass
      while (c != NoContext && !isSubClassOrCompanion(c.owner, clazz))
        c = c.outer.enclClass
      c
    }

    /** Is `sym` accessible as a member of `pre` in current context? */
    def isAccessible(sym: Symbol, pre: Type, superAccess: Boolean = false): Boolean = {
      lastAccessCheckDetails = ""
      // Console.println("isAccessible(%s, %s, %s)".format(sym, pre, superAccess))

      def accessWithinLinked(ab: Symbol) = {
        val linked = ab.linkedClassOfClass
        // don't have access if there is no linked class
        // (before adding the `ne NoSymbol` check, this was a no-op when linked eq NoSymbol,
        //  since `accessWithin(NoSymbol) == true` whatever the symbol)
        (linked ne NoSymbol) && accessWithin(linked)
      }

      /* Are we inside definition of `ab`? */
      def accessWithin(ab: Symbol) = {
        // #3663: we must disregard package nesting if sym isJavaDefined
        if (sym.isJavaDefined) {
          // is `o` or one of its transitive owners equal to `ab`?
          // stops at first package, since further owners can only be surrounding packages
          @tailrec def abEnclosesStopAtPkg(o: Symbol): Boolean =
            (o eq ab) || (!o.isPackageClass && (o ne NoSymbol) && abEnclosesStopAtPkg(o.owner))
          abEnclosesStopAtPkg(owner)
        } else (owner hasTransOwner ab)
      }

      def isSubThisType(pre: Type, clazz: Symbol): Boolean = pre match {
        case ThisType(pclazz) => pclazz isNonBottomSubClass clazz
        case _ => false
      }

      /* Is protected access to target symbol permitted */
      def isProtectedAccessOK(target: Symbol) = {
        val c = enclosingSubClassContext(sym.owner)
        if (c == NoContext)
          lastAccessCheckDetails =
            "\n Access to protected "+target+" not permitted because"+
            "\n "+"enclosing "+this.enclClass.owner+
            this.enclClass.owner.locationString+" is not a subclass of "+
            "\n "+sym.owner+sym.owner.locationString+" where target is defined"
        c != NoContext &&
        {
          target.isType || { // allow accesses to types from arbitrary subclasses fixes #4737
            val res =
              isSubClassOrCompanion(pre.widen.typeSymbol, c.owner) ||
              c.owner.isModuleClass &&
              isSubClassOrCompanion(pre.widen.typeSymbol, c.owner.linkedClassOfClass)
            if (!res)
              lastAccessCheckDetails =
                "\n Access to protected "+target+" not permitted because"+
                "\n prefix type "+pre.widen+" does not conform to"+
                "\n "+c.owner+c.owner.locationString+" where the access take place"
              res
          }
        }
      }

      (pre == NoPrefix) || {
        val ab = sym.accessBoundary(sym.owner)

        (  (ab.isTerm || ab == rootMirror.RootClass)
        || (accessWithin(ab) || accessWithinLinked(ab)) &&
             (  !sym.hasLocalFlag
             || sym.owner.isImplClass // allow private local accesses to impl classes
             || sym.isProtected && isSubThisType(pre, sym.owner)
             || pre =:= sym.owner.thisType
             )
        || sym.isProtected &&
             (  superAccess
             || pre.isInstanceOf[ThisType]
             || phase.erasedTypes
             || (sym.overrideChain exists isProtectedAccessOK)
                // that last condition makes protected access via self types work.
             )
        )
        // note: phase.erasedTypes disables last test, because after addinterfaces
        // implementation classes are not in the superclass chain. If we enable the
        // test, bug780 fails.
      }
    }

    //
    // Type bound management
    //

    def pushTypeBounds(sym: Symbol) {
      sym.info match {
        case tb: TypeBounds => if (!tb.isEmptyBounds) log(s"Saving $sym info=$tb")
        case info           => devWarning(s"Something other than a TypeBounds seen in pushTypeBounds: $info is a ${shortClassOfInstance(info)}")
      }
      savedTypeBounds ::= ((sym, sym.info))
    }

    def restoreTypeBounds(tp: Type): Type = {
      def restore(): Type = savedTypeBounds.foldLeft(tp) { case (current, (sym, savedInfo)) =>
        def bounds_s(tb: TypeBounds) = if (tb.isEmptyBounds) "<empty bounds>" else s"TypeBounds(lo=${tb.lo}, hi=${tb.hi})"
        //@M TODO: when higher-kinded types are inferred, probably need a case PolyType(_, TypeBounds(...)) if ... =>
        val TypeBounds(lo, hi) = sym.info.bounds
        val isUnique           = lo <:< hi && hi <:< lo
        val isPresent          = current contains sym
        def saved_s            = bounds_s(savedInfo.bounds)
        def current_s          = bounds_s(sym.info.bounds)

        if (isUnique && isPresent)
          devWarningResult(s"Preserving inference: ${sym.nameString}=$hi in $current (based on $current_s) before restoring $sym to saved $saved_s")(
            current.instantiateTypeParams(List(sym), List(hi))
          )
        else if (isPresent)
          devWarningResult(s"Discarding inferred $current_s because it does not uniquely determine $sym in")(current)
        else
          logResult(s"Discarding inferred $current_s because $sym does not appear in")(current)
      }
      try restore()
      finally {
        for ((sym, savedInfo) <- savedTypeBounds)
          sym setInfo debuglogResult(s"Discarding inferred $sym=${sym.info}, restoring saved info")(savedInfo)

        savedTypeBounds = Nil
      }
    }

    //
    // Implicit collection
    //

    private var implicitsCache: List[List[ImplicitInfo]] = null
    private var implicitsRunId = NoRunId

    def resetCache() {
      implicitsRunId = NoRunId
      implicitsCache = null
      if (outer != null && outer != this) outer.resetCache()
    }

    /** A symbol `sym` qualifies as an implicit if it has the IMPLICIT flag set,
     *  it is accessible, and if it is imported there is not already a local symbol
     *  with the same names. Local symbols override imported ones. This fixes #2866.
     */
    private def isQualifyingImplicit(name: Name, sym: Symbol, pre: Type, imported: Boolean) =
      sym.isImplicit &&
      isAccessible(sym, pre) &&
      !(imported && {
        val e = scope.lookupEntry(name)
        (e ne null) && (e.owner == scope)
      })

    private def collectImplicits(syms: Scope, pre: Type, imported: Boolean = false): List[ImplicitInfo] =
      for (sym <- syms.toList if isQualifyingImplicit(sym.name, sym, pre, imported)) yield
        new ImplicitInfo(sym.name, pre, sym)

    private def collectImplicitImports(imp: ImportInfo): List[ImplicitInfo] = {
      val qual = imp.qual

      val pre =
        if (qual.tpe.typeSymbol.isPackageClass)
          // SI-6225 important if the imported symbol is inherited by the the package object.
          singleType(qual.tpe, qual.tpe member nme.PACKAGE)
        else
          qual.tpe
      def collect(sels: List[ImportSelector]): List[ImplicitInfo] = sels match {
        case List() =>
          List()
        case List(ImportSelector(nme.WILDCARD, _, _, _)) =>
          collectImplicits(pre.implicitMembers, pre, imported = true)
        case ImportSelector(from, _, to, _) :: sels1 =>
          var impls = collect(sels1) filter (info => info.name != from)
          if (to != nme.WILDCARD) {
            for (sym <- importedAccessibleSymbol(imp, to).alternatives)
              if (isQualifyingImplicit(to, sym, pre, imported = true))
                impls = new ImplicitInfo(to, pre, sym) :: impls
          }
          impls
      }
      //debuglog("collect implicit imports " + imp + "=" + collect(imp.tree.selectors))//DEBUG
      collect(imp.tree.selectors)
    }

    /* SI-5892 / SI-4270: `implicitss` can return results which are not accessible at the
     * point where implicit search is triggered. Example: implicits in (annotations of)
     * class type parameters (SI-5892). The `context.owner` is the class symbol, therefore
     * `implicitss` will return implicit conversions defined inside the class. These are
     * filtered out later by `eligibleInfos` (SI-4270 / 9129cfe9), as they don't type-check.
     */
    def implicitss: List[List[ImplicitInfo]] = {
      val imports = this.imports
      val nextOuter = this.nextOuter
      if (implicitsRunId != currentRunId) {
        implicitsRunId = currentRunId
        implicitsCache = List()
        val newImplicits: List[ImplicitInfo] =
          if (owner != nextOuter.owner && owner.isClass && !owner.isPackageClass && !inSelfSuperCall) {
            if (!owner.isInitialized) return nextOuter.implicitss
            // debuglog("collect member implicits " + owner + ", implicit members = " + owner.thisType.implicitMembers)//DEBUG
            savingEnclClass(this) {
              // !!! In the body of `class C(implicit a: A) { }`, `implicitss` returns `List(List(a), List(a), List(<predef..)))`
              //     it handled correctly by implicit search, which considers the second `a` to be shadowed, but should be
              //     remedied nonetheless.
              collectImplicits(owner.thisType.implicitMembers, owner.thisType)
            }
          } else if (scope != nextOuter.scope && !owner.isPackageClass) {
            debuglog("collect local implicits " + scope.toList)//DEBUG
            collectImplicits(scope, NoPrefix)
          } else if (firstImport != nextOuter.firstImport) {
            assert(imports.tail.headOption == nextOuter.firstImport, (imports, nextOuter.imports))
            collectImplicitImports(imports.head)
          } else if (owner.isPackageClass) {
            // the corresponding package object may contain implicit members.
            collectImplicits(owner.tpe.implicitMembers, owner.tpe)
          } else List()
        implicitsCache = if (newImplicits.isEmpty) nextOuter.implicitss
                         else newImplicits :: nextOuter.implicitss
      }
      implicitsCache
    }

    //
    // Imports and symbol lookup
    //

    /** It's possible that seemingly conflicting identifiers are
     *  identifiably the same after type normalization.  In such cases,
     *  allow compilation to proceed.  A typical example is:
     *    package object foo { type InputStream = java.io.InputStream }
     *    import foo._, java.io._
     */
    private def resolveAmbiguousImport(name: Name, imp1: ImportInfo, imp2: ImportInfo): Option[ImportInfo] = {
      val imp1Explicit = imp1 isExplicitImport name
      val imp2Explicit = imp2 isExplicitImport name
      val ambiguous    = if (imp1.depth == imp2.depth) imp1Explicit == imp2Explicit else !imp1Explicit && imp2Explicit
      val imp1Symbol   = (imp1 importedSymbol name).initialize filter (s => isAccessible(s, imp1.qual.tpe, superAccess = false))
      val imp2Symbol   = (imp2 importedSymbol name).initialize filter (s => isAccessible(s, imp2.qual.tpe, superAccess = false))

      // The types of the qualifiers from which the ambiguous imports come.
      // If the ambiguous name is a value, these must be the same.
      def t1 = imp1.qual.tpe
      def t2 = imp2.qual.tpe
      // The types of the ambiguous symbols, seen as members of their qualifiers.
      // If the ambiguous name is a monomorphic type, we can relax this far.
      def mt1 = t1 memberType imp1Symbol
      def mt2 = t2 memberType imp2Symbol

      def characterize = List(
        s"types:  $t1 =:= $t2  ${t1 =:= t2}  members: ${mt1 =:= mt2}",
        s"member type 1: $mt1",
        s"member type 2: $mt2"
      ).mkString("\n  ")

      if (!ambiguous || !imp2Symbol.exists) Some(imp1)
      else if (!imp1Symbol.exists) Some(imp2)
      else (
        // The symbol names are checked rather than the symbols themselves because
        // each time an overloaded member is looked up it receives a new symbol.
        // So foo.member("x") != foo.member("x") if x is overloaded.  This seems
        // likely to be the cause of other bugs too...
        if (t1 =:= t2 && imp1Symbol.name == imp2Symbol.name) {
          log(s"Suppressing ambiguous import: $t1 =:= $t2 && $imp1Symbol == $imp2Symbol")
          Some(imp1)
        }
        // Monomorphism restriction on types is in part because type aliases could have the
        // same target type but attach different variance to the parameters. Maybe it can be
        // relaxed, but doesn't seem worth it at present.
        else if (mt1 =:= mt2 && name.isTypeName && imp1Symbol.isMonomorphicType && imp2Symbol.isMonomorphicType) {
          log(s"Suppressing ambiguous import: $mt1 =:= $mt2 && $imp1Symbol and $imp2Symbol are equivalent")
          Some(imp1)
        }
        else {
          log(s"Import is genuinely ambiguous:\n  " + characterize)
          None
        }
      )
    }

    /** The symbol with name `name` imported via the import in `imp`,
     *  if any such symbol is accessible from this context.
     */
    def importedAccessibleSymbol(imp: ImportInfo, name: Name): Symbol =
      importedAccessibleSymbol(imp, name, requireExplicit = false)

    private def importedAccessibleSymbol(imp: ImportInfo, name: Name, requireExplicit: Boolean): Symbol =
      imp.importedSymbol(name, requireExplicit) filter (s => isAccessible(s, imp.qual.tpe, superAccess = false))

    /** Is `sym` defined in package object of package `pkg`?
     *  Since sym may be defined in some parent of the package object,
     *  we cannot inspect its owner only; we have to go through the
     *  info of the package object.  However to avoid cycles we'll check
     *  what other ways we can before pushing that way.
     */
    def isInPackageObject(sym: Symbol, pkg: Symbol): Boolean = {
      def uninitialized(what: String) = {
        log(s"Cannot look for $sym in package object of $pkg; $what is not initialized.")
        false
      }
      def pkgClass = if (pkg.isTerm) pkg.moduleClass else pkg
      def matchesInfo = (
        // need to be careful here to not get a cyclic reference during bootstrap
        if (pkg.isInitialized) {
          val module = pkg.info member nme.PACKAGEkw
          if (module.isInitialized)
            module.info.member(sym.name).alternatives contains sym
          else
            uninitialized("" + module)
        }
        else uninitialized("" + pkg)
      )
      def inPackageObject(sym: Symbol) = (
        // To be in the package object, one of these must be true:
        //   1) sym.owner is a package object class, and sym.owner.owner is the package class for `pkg`
        //   2) sym.owner is inherited by the correct package object class
        // We try to establish 1) by inspecting the owners directly, and then we try
        // to rule out 2), and only if both those fail do we resort to looking in the info.
        !sym.isPackage && (sym.owner ne NoSymbol) && (
          if (sym.owner.isPackageObjectClass)
            sym.owner.owner == pkgClass
          else
            !sym.owner.isPackageClass && matchesInfo
        )
      )

      // An overloaded symbol might not have the expected owner!
      // The alternatives must be inspected directly.
      pkgClass.isPackageClass && (
        if (sym.isOverloaded)
          sym.alternatives forall (isInPackageObject(_, pkg))
        else
          inPackageObject(sym)
      )
    }

    def isNameInScope(name: Name) = lookupSymbol(name, _ => true).isSuccess

    /** Find the symbol of a simple name starting from this context.
     *  All names are filtered through the "qualifies" predicate,
     *  the search continuing as long as no qualifying name is found.
     */
    def lookupSymbol(name: Name, qualifies: Symbol => Boolean): NameLookup = {
      var lookupError: NameLookup  = null       // set to non-null if a definite error is encountered
      var inaccessible: NameLookup = null       // records inaccessible symbol for error reporting in case none is found
      var defSym: Symbol           = NoSymbol   // the directly found symbol
      var pre: Type                = NoPrefix   // the prefix type of defSym, if a class member
      var cx: Context              = this       // the context under consideration
      var symbolDepth: Int         = -1         // the depth of the directly found symbol

      def finish(qual: Tree, sym: Symbol): NameLookup = (
        if (lookupError ne null) lookupError
        else sym match {
          case NoSymbol if inaccessible ne null => inaccessible
          case NoSymbol                         => LookupNotFound
          case _                                => LookupSucceeded(qual, sym)
        }
      )
      def finishDefSym(sym: Symbol, pre0: Type): NameLookup =
        if (requiresQualifier(sym))
          finish(gen.mkAttributedQualifier(pre0), sym)
        else
          finish(EmptyTree, sym)

      def isPackageOwnedInDifferentUnit(s: Symbol) = (
        s.isDefinedInPackage && (
             !currentRun.compiles(s)
          || unit.exists && s.sourceFile != unit.source.file
        )
      )
      def requiresQualifier(s: Symbol) = (
           s.owner.isClass
        && !s.owner.isPackageClass
        && !s.isTypeParameterOrSkolem
      )
      def lookupInPrefix(name: Name)    = pre member name filter qualifies
      def accessibleInPrefix(s: Symbol) = isAccessible(s, pre, superAccess = false)

      def searchPrefix = {
        cx = cx.enclClass
        val found0 = lookupInPrefix(name)
        val found1 = found0 filter accessibleInPrefix
        if (found0.exists && !found1.exists && inaccessible == null)
          inaccessible = LookupInaccessible(found0, analyzer.lastAccessCheckDetails)

        found1
      }

      def lookupInScope(scope: Scope) =
        (scope lookupUnshadowedEntries name filter (e => qualifies(e.sym))).toList

      def newOverloaded(owner: Symbol, pre: Type, entries: List[ScopeEntry]) =
        logResult(s"!!! lookup overloaded")(owner.newOverloaded(pre, entries map (_.sym)))

      // Constructor lookup should only look in the decls of the enclosing class
      // not in the self-type, nor in the enclosing context, nor in imports (SI-4460, SI-6745)
      if (name == nme.CONSTRUCTOR) return {
        val enclClassSym = cx.enclClass.owner
        val scope = cx.enclClass.prefix.baseType(enclClassSym).decls
        val constructorSym = lookupInScope(scope) match {
          case Nil       => NoSymbol
          case hd :: Nil => hd.sym
          case entries   => newOverloaded(enclClassSym, cx.enclClass.prefix, entries)
        }
        finishDefSym(constructorSym, cx.enclClass.prefix)
      }

      // cx.scope eq null arises during FixInvalidSyms in Duplicators
      while (defSym == NoSymbol && (cx ne NoContext) && (cx.scope ne null)) {
        pre    = cx.enclClass.prefix
        defSym = lookupInScope(cx.scope) match {
          case Nil                  => searchPrefix
          case entries @ (hd :: tl) =>
            // we have a winner: record the symbol depth
            symbolDepth = (cx.depth - cx.scope.nestingLevel) + hd.depth
            if (tl.isEmpty) hd.sym
            else newOverloaded(cx.owner, pre, entries)
        }
        if (!defSym.exists)
          cx = cx.outer // push further outward
      }
      if (symbolDepth < 0)
        symbolDepth = cx.depth

      var impSym: Symbol = NoSymbol
      var imports        = Context.this.imports
      def imp1           = imports.head
      def imp2           = imports.tail.head
      def sameDepth      = imp1.depth == imp2.depth
      def imp1Explicit   = imp1 isExplicitImport name
      def imp2Explicit   = imp2 isExplicitImport name

      def lookupImport(imp: ImportInfo, requireExplicit: Boolean) =
        importedAccessibleSymbol(imp, name, requireExplicit) filter qualifies

      // Java: A single-type-import declaration d in a compilation unit c of package p
      // that imports a type named n shadows, throughout c, the declarations of:
      //
      //  1) any top level type named n declared in another compilation unit of p
      //
      // A type-import-on-demand declaration never causes any other declaration to be shadowed.
      //
      // Scala: Bindings of different kinds have a precedence deﬁned on them:
      //
      //  1) Deﬁnitions and declarations that are local, inherited, or made available by a
      //     package clause in the same compilation unit where the deﬁnition occurs have
      //     highest precedence.
      //  2) Explicit imports have next highest precedence.
      def depthOk(imp: ImportInfo) = (
           imp.depth > symbolDepth
        || (unit.isJava && imp.isExplicitImport(name) && imp.depth == symbolDepth)
      )

      while (!impSym.exists && imports.nonEmpty && depthOk(imports.head)) {
        impSym = lookupImport(imp1, requireExplicit = false)
        if (!impSym.exists)
          imports = imports.tail
      }

      if (defSym.exists && impSym.exists) {
        // imported symbols take precedence over package-owned symbols in different compilation units.
        if (isPackageOwnedInDifferentUnit(defSym))
          defSym = NoSymbol
        // Defined symbols take precedence over erroneous imports.
        else if (impSym.isError || impSym.name == nme.CONSTRUCTOR)
          impSym = NoSymbol
        // Otherwise they are irreconcilably ambiguous
        else
          return ambiguousDefnAndImport(defSym.owner, imp1)
      }

      // At this point only one or the other of defSym and impSym might be set.
      if (defSym.exists)
        finishDefSym(defSym, pre)
      else if (impSym.exists) {
        // We continue walking down the imports as long as the tail is non-empty, which gives us:
        //   imports  ==  imp1 :: imp2 :: _
        // And at least one of the following is true:
        //   - imp1 and imp2 are at the same depth
        //   - imp1 is a wildcard import, so all explicit imports from outer scopes must be checked
        def keepLooking = (
             lookupError == null
          && imports.tail.nonEmpty
          && (sameDepth || !imp1Explicit)
        )
        // If we find a competitor imp2 which imports the same name, possible outcomes are:
        //
        //  - same depth, imp1 wild, imp2 explicit:        imp2 wins, drop imp1
        //  - same depth, imp1 wild, imp2 wild:            ambiguity check
        //  - same depth, imp1 explicit, imp2 explicit:    ambiguity check
        //  - differing depth, imp1 wild, imp2 explicit:   ambiguity check
        //  - all others:                                  imp1 wins, drop imp2
        //
        // The ambiguity check is: if we can verify that both imports refer to the same
        // symbol (e.g. import foo.X followed by import foo._) then we discard imp2
        // and proceed. If we cannot, issue an ambiguity error.
        while (keepLooking) {
          // If not at the same depth, limit the lookup to explicit imports.
          // This is desirable from a performance standpoint (compare to
          // filtering after the fact) but also necessary to keep the unused
          // import check from being misled by symbol lookups which are not
          // actually used.
          val other = lookupImport(imp2, requireExplicit = !sameDepth)
          def imp1wins() = { imports = imp1 :: imports.tail.tail }
          def imp2wins() = { impSym = other ; imports = imports.tail }

          if (!other.exists) // imp1 wins; drop imp2 and continue.
            imp1wins()
          else if (sameDepth && !imp1Explicit && imp2Explicit) // imp2 wins; drop imp1 and continue.
            imp2wins()
          else resolveAmbiguousImport(name, imp1, imp2) match {
            case Some(imp) => if (imp eq imp1) imp1wins() else imp2wins()
            case _         => lookupError = ambiguousImports(imp1, imp2)
          }
        }
        // optimization: don't write out package prefixes
        finish(resetPos(imp1.qual.duplicate), impSym)
      }
      else finish(EmptyTree, NoSymbol)
    }

    /**
     * Find a symbol in this context or one of its outers.
     *
     * Used to find symbols are owned by methods (or fields), they can't be
     * found in some scope.
     *
     * Examples: companion module of classes owned by a method, default getter
     * methods of nested methods. See NamesDefaults.scala
     */
    def lookup(name: Name, expectedOwner: Symbol) = {
      var res: Symbol = NoSymbol
      var ctx = this
      while (res == NoSymbol && ctx.outer != ctx) {
        val s = ctx.scope lookup name
        if (s != NoSymbol && s.owner == expectedOwner)
          res = s
        else
          ctx = ctx.outer
      }
      res
    }
  } //class Context

  /** A `Context` focussed on an `Import` tree */
  trait ImportContext extends Context {
    private val impInfo: ImportInfo = {
      val info = new ImportInfo(tree.asInstanceOf[Import], outerDepth)
      if (settings.lint && !isRootImport) // excludes java.lang/scala/Predef imports
        allImportInfos(unit) ::= info
      info
    }
    override final def imports      = impInfo :: super.imports
    override final def firstImport  = Some(impInfo)
    override final def isRootImport = !tree.pos.isDefined
    override final def toString     = s"ImportContext { $impInfo; outer.owner = ${outer.owner} }"
  }

  /** A buffer for warnings and errors that are accumulated during speculative type checking. */
  final class ReportBuffer {
    type Error = AbsTypeError
    type Warning = (Position, String)

    private def newBuffer[A] = mutable.LinkedHashSet.empty[A] // Important to use LinkedHS for stable results.

    // [JZ] Contexts, pre- the SI-7345 refactor, avoided allocating the buffers until needed. This
    // is replicated here out of conservatism.
    private var _errorBuffer: mutable.LinkedHashSet[Error] = _
    private def errorBuffer = {if (_errorBuffer == null) _errorBuffer = newBuffer; _errorBuffer}
    def errors: immutable.Seq[Error] = errorBuffer.toVector

    private var _warningBuffer: mutable.LinkedHashSet[Warning] = _
    private def warningBuffer = {if (_warningBuffer == null) _warningBuffer = newBuffer; _warningBuffer}
    def warnings: immutable.Seq[Warning] = warningBuffer.toVector

    def +=(error: AbsTypeError): this.type = {
      errorBuffer += error
      this
    }
    def ++=(errors: Traversable[AbsTypeError]): this.type = {
      errorBuffer ++= errors
      this
    }
    def +=(warning: Warning): this.type = {
      warningBuffer += warning
      this
    }

    def clearAll(): this.type = {
      clearAllErrors(); clearAllWarnings();
    }

    def clearAllErrors(): this.type = {
      errorBuffer.clear()
      this
    }
    def clearErrors(removeF: PartialFunction[AbsTypeError, Boolean]): this.type = {
      errorBuffer.retain(!PartialFunction.cond(_)(removeF))
      this
    }
    def retainErrors(leaveF: PartialFunction[AbsTypeError, Boolean]): this.type = {
      errorBuffer.retain(PartialFunction.cond(_)(leaveF))
      this
    }
    def clearAllWarnings(): this.type = {
      warningBuffer.clear()
      this
    }

    def hasErrors     = errorBuffer.nonEmpty
    def firstError    = errorBuffer.headOption
  }

  class ImportInfo(val tree: Import, val depth: Int) {
    def pos = tree.pos
    def posOf(sel: ImportSelector) = tree.pos withPoint sel.namePos

    /** The prefix expression */
    def qual: Tree = tree.symbol.info match {
      case ImportType(expr) => expr
      case ErrorType        => tree setType NoType // fix for #2870
      case _                => throw new FatalError("symbol " + tree.symbol + " has bad type: " + tree.symbol.info) //debug
    }

    /** Is name imported explicitly, not via wildcard? */
    def isExplicitImport(name: Name): Boolean =
      tree.selectors exists (_.rename == name.toTermName)

    /** The symbol with name `name` imported from import clause `tree`.
     */
    def importedSymbol(name: Name): Symbol = importedSymbol(name, requireExplicit = false)

    private def recordUsage(sel: ImportSelector, result: Symbol) {
      def posstr = pos.source.file.name + ":" + posOf(sel).safeLine
      def resstr = if (tree.symbol.hasCompleteInfo) s"(qual=$qual, $result)" else s"(expr=${tree.expr}, ${result.fullLocationString})"
      debuglog(s"In $this at $posstr, selector '${selectorString(sel)}' resolved to $resstr")
      allUsedSelectors(this) += sel
    }

    /** If requireExplicit is true, wildcard imports are not considered. */
    def importedSymbol(name: Name, requireExplicit: Boolean): Symbol = {
      var result: Symbol = NoSymbol
      var renamed = false
      var selectors = tree.selectors
      def current = selectors.head
      while (selectors.nonEmpty && result == NoSymbol) {
        if (current.rename == name.toTermName)
          result = qual.tpe.nonLocalMember( // new to address #2733: consider only non-local members for imports
            if (name.isTypeName) current.name.toTypeName else current.name)
        else if (current.name == name.toTermName)
          renamed = true
        else if (current.name == nme.WILDCARD && !renamed && !requireExplicit)
          result = qual.tpe.nonLocalMember(name)

        if (result == NoSymbol)
          selectors = selectors.tail
      }
      if (settings.lint && selectors.nonEmpty && result != NoSymbol && pos != NoPosition)
        recordUsage(current, result)

      // Harden against the fallout from bugs like SI-6745
      //
      // [JZ] I considered issuing a devWarning and moving the
      //      check inside the above loop, as I believe that
      //      this always represents a mistake on the part of
      //      the caller.
      if (definitions isImportable result) result
      else NoSymbol
    }
    private def selectorString(s: ImportSelector): String = {
      if (s.name == nme.WILDCARD && s.rename == null) "_"
      else if (s.name == s.rename) "" + s.name
      else s.name + " => " + s.rename
    }

    def allImportedSymbols: Iterable[Symbol] =
      importableMembers(qual.tpe) flatMap (transformImport(tree.selectors, _))

    private def transformImport(selectors: List[ImportSelector], sym: Symbol): List[Symbol] = selectors match {
      case List() => List()
      case List(ImportSelector(nme.WILDCARD, _, _, _)) => List(sym)
      case ImportSelector(from, _, to, _) :: _ if from == sym.name =>
        if (to == nme.WILDCARD) List()
        else List(sym.cloneSymbol(sym.owner, sym.rawflags, to))
      case _ :: rest => transformImport(rest, sym)
    }

    override def hashCode = tree.##
    override def equals(other: Any) = other match {
      case that: ImportInfo => (tree == that.tree)
      case _                => false
    }
    override def toString = tree.toString
  }

  case class ImportType(expr: Tree) extends Type {
    override def safeToString = "ImportType("+expr+")"
  }
}

object ContextMode {
  private implicit def liftIntBitsToContextState(bits: Int): ContextMode = apply(bits)
  def apply(bits: Int): ContextMode = new ContextMode(bits)
  final val NOmode: ContextMode                   = 0

  final val ReportErrors: ContextMode             = 1 << 0
  final val BufferErrors: ContextMode             = 1 << 1
  final val AmbiguousErrors: ContextMode          = 1 << 2

  /** Are we in a secondary constructor after the this constructor call? */
  final val ConstructorSuffix: ContextMode        = 1 << 3

  /** For method context: were returns encountered? */
  final val ReturnsSeen: ContextMode              = 1 << 4

  /** Is this context (enclosed in) a constructor call?
    * (the call to the super or self constructor in the first line of a constructor.)
    * In such a context, the object's fields should not be in scope
    */
  final val SelfSuperCall: ContextMode            = 1 << 5

  // TODO harvest documentation for this
  final val ImplicitsEnabled: ContextMode         = 1 << 6

  final val MacrosEnabled: ContextMode            = 1 << 7

  /** To selectively allow enrichment in patterns, where other kinds of implicit conversions are not allowed */
  final val EnrichmentEnabled: ContextMode        = 1 << 8

  /** Are we in a run of [[scala.tools.nsc.typechecker.TreeCheckers]]? */
  final val Checking: ContextMode                 = 1 << 9

  /** Are we retypechecking arguments independently from the function applied to them? See `Typer.tryTypedApply` */
  // TODO This seems to directly overlap with Mode.SNDTRYmode
  final val ReTyping: ContextMode                 = 1 << 10

  final val DefaultMode: ContextMode      = MacrosEnabled

  private val contextModeNameMap = Map(
    ReportErrors -> "ReportErrors",
    BufferErrors -> "BufferErrors",
    AmbiguousErrors -> "AmbiguousErrors",
    ConstructorSuffix -> "ConstructorSuffix",
    SelfSuperCall -> "SelfSuperCall",
    ImplicitsEnabled -> "ImplicitsEnabled",
    MacrosEnabled -> "MacrosEnabled",
    Checking -> "Checking",
    ReTyping -> "ReTyping"
  )
}

/**
 * A value class to carry the boolean flags of a context, such as whether errors should
 * be buffered or reported.
 */
final class ContextMode private (val bits: Int) extends AnyVal {
  import ContextMode._

  def &(other: ContextMode): ContextMode  = new ContextMode(bits & other.bits)
  def |(other: ContextMode): ContextMode  = new ContextMode(bits | other.bits)
  def &~(other: ContextMode): ContextMode = new ContextMode(bits & ~(other.bits))
  def set(value: Boolean, mask: ContextMode) = if (value) |(mask) else &~(mask)

  def inAll(required: ContextMode)        = (this & required) == required
  def inAny(required: ContextMode)        = (this & required) != NOmode
  def inNone(prohibited: ContextMode)     = (this & prohibited) == NOmode

  override def toString =
    if (bits == 0) "NOmode"
    else (contextModeNameMap filterKeys inAll).values.toList.sorted mkString " "
}<|MERGE_RESOLUTION|>--- conflicted
+++ resolved
@@ -174,17 +174,6 @@
       try a finally enclClass = saved
     }
 
-<<<<<<< HEAD
-    var enclMethod: Context = _             // The next outer context whose tree is a method
-    var variance: Int = _                   // Variance relative to enclosing class
-    private var _undetparams: List[Symbol] = List() // Undetermined type parameters,
-                                                    // not inherited to child contexts
-    var depth: Int = 0
-    var imports: List[ImportInfo] = List()   // currently visible imports
-    var openImplicits: List[OpenImplicit] = List() // types for which implicit arguments
-                                             // are currently searched
-    // for a named application block (Tree) the corresponding NamedApplyInfo
-=======
     /** A bitmask containing all the boolean flags in a context, e.g. are implicit views enabled */
     var contextMode: ContextMode = ContextMode.DefaultMode
 
@@ -227,7 +216,6 @@
     var openImplicits: List[OpenImplicit] = List()
 
     /* For a named application block (`Tree`) the corresponding `NamedApplyInfo`. */
->>>>>>> be405eed
     var namedApplyBlockInfo: Option[(Tree, NamedApplyInfo)] = None
     var prefix: Type = NoPrefix
 
