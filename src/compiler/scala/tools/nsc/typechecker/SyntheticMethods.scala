/* NSC -- new Scala compiler
 * Copyright 2005-2011 LAMP/EPFL
 * @author Martin Odersky
 */

package scala.tools.nsc
package typechecker

import symtab.Flags
import symtab.Flags._
import scala.collection.mutable
import scala.collection.mutable.ListBuffer

/** Synthetic method implementations for case classes and case objects.
 *
 *  Added to all case classes/objects:
 *    def productArity: Int
 *    def productElement(n: Int): Any
 *    def productPrefix: String
 *    def productIterator: Iterator[Any]
 *
 *  Selectively added to case classes/objects, unless a non-default
 *  implementation already exists:
 *    def equals(other: Any): Boolean
 *    def hashCode(): Int
 *    def canEqual(other: Any): Boolean
 *    def toString(): String
 *
 *  Special handling:
 *    protected def readResolve(): AnyRef
 */
trait SyntheticMethods extends ast.TreeDSL {
  self: Analyzer =>

  import global._
  import definitions._
  import CODE._

  /** Add the synthetic methods to case classes.
   */
  def addSyntheticMethods(templ: Template, clazz0: Symbol, context: Context): Template = {

    if (phase.erasedTypes)
      return templ

    val synthesizer = new ClassMethodSynthesis(
      clazz0,
      newTyper( if (reporter.hasErrors) context makeSilent false else context )
    )
    import synthesizer._
    
    if (clazz0 isSubClass AnyValClass) return {
      if (clazz0.info member nme.getClass_ isDeferred) {
        val getClassMethod = createMethod(nme.getClass_, getClassReturnType(clazz.tpe)) { sym =>
          // XXX dummy implementation for now
          NULL
        }
        treeCopy.Template(templ, templ.parents, templ.self, templ.body :+ getClassMethod)
      }
      else templ
    }

    if (clazz0 == AnyValClass || isPrimitiveValueClass(clazz0)) return {
      if (clazz0.info member nme.getClass_ isDeferred) {
        val getClassMethod = createMethod(nme.getClass_, getClassReturnType(clazz.tpe)) { sym =>
          // XXX dummy implementation for now
          NULL
        }
        treeCopy.Template(templ, templ.parents, templ.self, templ.body :+ getClassMethod)
      }
      else templ
    }

    val originalAccessors = clazz.caseFieldAccessors
    // private ones will have been renamed -- make sure they are entered
    // in the original order.
    def accessors = clazz.caseFieldAccessors sortBy { acc =>
      originalAccessors indexWhere { orig =>
        (acc.name == orig.name) || (acc.name startsWith (orig.name append "$"))
      }
    }
    val arity = accessors.size
    // If this is ProductN[T1, T2, ...], accessorLub is the lub of T1, T2, ..., .
    // !!! Hidden behind -Xexperimental due to bummer type inference bugs.
    // Refining from Iterator[Any] leads to types like
    //
    //    Option[Int] { def productIterator: Iterator[String] }
    //
    // appearing legitimately, but this breaks invariant places
    // like Manifests and Arrays which are not robust and infer things
    // which they shouldn't.
    val accessorLub  = (
      if (opt.experimental) {
        global.weakLub(accessors map (_.tpe.finalResultType))._1 match {
          case RefinedType(parents, decls) if !decls.isEmpty => intersectionType(parents)
          case tp                                            => tp
        }
      }
      else AnyClass.tpe
    )

    def forwardToRuntime(method: Symbol): Tree =
      forwardMethod(method, getMember(ScalaRunTimeModule, method.name prepend "_"))(This(clazz) :: _)

    // Any member, including private
    def hasConcreteImpl(name: Name) =
      clazz.info.member(name).alternatives exists (m => !m.isDeferred && !m.isSynthetic)

    def hasOverridingImplementation(meth: Symbol) = {
      val sym = clazz.info nonPrivateMember meth.name
      sym.alternatives exists { m0 =>
        (m0 ne meth) && !m0.isDeferred && !m0.isSynthetic && (m0.owner != AnyValClass) && (typeInClazz(m0) matches typeInClazz(meth))
      }
    }
    def readConstantValue[T](name: String, default: T = null.asInstanceOf[T]): T = {
      clazzMember(newTermName(name)).info match {
        case NullaryMethodType(ConstantType(Constant(value))) => value.asInstanceOf[T]
        case _                                                => default
      }
    }
    def productIteratorMethod = {
      createMethod(nme.productIterator, iteratorOfType(accessorLub))(_ =>
        gen.mkMethodCall(ScalaRunTimeModule, nme.typedProductIterator, List(accessorLub), List(This(clazz)))
      )
    }
    def projectionMethod(accessor: Symbol, num: Int) = {
      createMethod(nme.productAccessorName(num), accessor.tpe.resultType)(_ => REF(accessor))
    }

    /** Common code for productElement and (currently disabled) productElementName
     */
    def perElementMethod(name: Name, returnType: Type)(caseFn: Symbol => Tree): Tree =
      createSwitchMethod(name, accessors.indices, returnType)(idx => caseFn(accessors(idx)))

    // def productElementNameMethod = perElementMethod(nme.productElementName, StringClass.tpe)(x => LIT(x.name.toString))

    var syntheticCanEqual = false

    /** The canEqual method for case classes.
     *    def canEqual(that: Any) = that.isInstanceOf[This]
     */
<<<<<<< HEAD
    def canEqualMethod: Tree = (
      createMethod(nme.canEqual_, List(AnyClass.tpe), BooleanClass.tpe)(m =>
        Ident(m.firstParam) IS_OBJ classExistentialType(clazz))
    )
=======
    def canEqualMethod: Tree = {
      syntheticCanEqual = true
      createMethod(nme.canEqual_, List(AnyClass.tpe), BooleanClass.tpe)(m =>
        Ident(m.firstParam) IS_OBJ typeCaseType(clazz))
    }

    /** (that.isInstanceOf[this.C])
     *  where that is the given methods first parameter.
     */
    def thatTest(eqmeth: Symbol): Tree =
      gen.mkIsInstanceOf(Ident(eqmeth.firstParam), typeCaseType(clazz), true, false)

    /** (that.asInstanceOf[this.C])
     *  where that is the given methods first parameter.
     */
    def thatCast(eqmeth: Symbol): Tree =
      gen.mkCast(Ident(eqmeth.firstParam), clazz.tpe)

    /** The equality method core for case classes and inline clases.
     *  1+ args:
     *    (that.isInstanceOf[this.C]) && {
     *        val x$1 = that.asInstanceOf[this.C]
     *        (this.arg_1 == x$1.arg_1) && (this.arg_2 == x$1.arg_2) && ... && (x$1 canEqual this)
     *       }
     *  Drop canBuildFrom part if class is final and canBuildFrom is synthesized
     */
    def equalsCore(eqmeth: Symbol, accessors: List[Symbol]) = {
      val otherName = context.unit.freshTermName(clazz.name + "$")
      val otherSym  = eqmeth.newValue(otherName, eqmeth.pos, SYNTHETIC) setInfo clazz.tpe
      val pairwise  = accessors map (acc => fn(Select(This(clazz), acc), acc.tpe member nme.EQ, Select(Ident(otherSym), acc)))
      val canEq     = gen.mkMethodCall(otherSym, nme.canEqual_, Nil, List(This(clazz)))
      val tests     = if (clazz.isDerivedValueClass || clazz.isFinal && syntheticCanEqual) pairwise else pairwise :+ canEq

      thatTest(eqmeth) AND Block(
        ValDef(otherSym, thatCast(eqmeth)),
        AND(tests: _*)
      )
    }
>>>>>>> 54e284d6

    /** The equality method for case classes.
     *  0 args:
     *    def equals(that: Any) = that.isInstanceOf[this.C] && that.asInstanceOf[this.C].canEqual(this)
     *  1+ args:
     *    def equals(that: Any) = (this eq that.asInstanceOf[AnyRef]) || {
     *      (that.isInstanceOf[this.C]) && {
     *        val x$1 = that.asInstanceOf[this.C]
     *        (this.arg_1 == x$1.arg_1) && (this.arg_2 == x$1.arg_2) && ... && (x$1 canEqual this)
     *       }
     *    }
     */
<<<<<<< HEAD
    def equalsClassMethod: Tree = createMethod(nme.equals_, List(AnyClass.tpe), BooleanClass.tpe) { m =>
      val arg0      = Ident(m.firstParam)
      val thatTest  = gen.mkIsInstanceOf(arg0, classExistentialType(clazz), true, false)
      val thatCast  = gen.mkCast(arg0, clazz.tpe)

      def argsBody: Tree = {
        val otherName = context.unit.freshTermName(clazz.name + "$")
        val otherSym  = m.newValue(otherName, m.pos, SYNTHETIC) setInfo clazz.tpe
        val pairwise  = accessors map (acc => fn(Select(This(clazz), acc), acc.tpe member nme.EQ, Select(Ident(otherSym), acc)))
        val canEq     = gen.mkMethodCall(otherSym, nme.canEqual_, Nil, List(This(clazz)))
        def block     = Block(ValDef(otherSym, thatCast), AND(pairwise :+ canEq: _*))

        (This(clazz) ANY_EQ arg0) OR {
          thatTest AND Block(
            ValDef(otherSym, thatCast),
            AND(pairwise :+ canEq: _*)
          )
        }
      }
=======
    def equalsCaseClassMethod: Tree = createMethod(nme.equals_, List(AnyClass.tpe), BooleanClass.tpe) { m =>
>>>>>>> 54e284d6
      if (accessors.isEmpty)
        if (clazz.isFinal) thatTest(m)
        else thatTest(m) AND ((thatCast(m) DOT nme.canEqual_)(This(clazz)))
      else
        (This(clazz) ANY_EQ Ident(m.firstParam)) OR equalsCore(m, accessors)
    }

    /** The equality method for value classes
     *  def equals(that: Any) = (this.asInstanceOf[AnyRef]) eq that.asInstanceOf[AnyRef]) || {
     *    (that.isInstanceOf[this.C]) && {
     *     val x$1 = that.asInstanceOf[this.C]
     *     (this.underlying == that.underlying
     */
    def equalsDerivedValueClassMethod: Tree = createMethod(nme.equals_, List(AnyClass.tpe), BooleanClass.tpe) { m =>
      equalsCore(m, List(clazz.firstParamAccessor))
    }

    /** The hashcode method for value classes
     * def hashCode(): Int = this.underlying.hashCode
     */
    def hashCodeDerivedValueClassMethod: Tree = createMethod(nme.hashCode_, Nil, IntClass.tpe) { m =>
      Select(
        Select(This(clazz), clazz.firstParamAccessor),
        nme.hashCode_)
    }

    /** The _1, _2, etc. methods to implement ProductN.
     */
     def productNMethods = {
      val accs = accessors.toIndexedSeq
      1 to arity map (num => productProj(arity, num) -> (() => projectionMethod(accs(num - 1), num)))
    }

    // methods for both classes and objects
    def productMethods = {
      List(
        Product_productPrefix   -> (() => constantNullary(nme.productPrefix, clazz.name.decode)),
        Product_productArity    -> (() => constantNullary(nme.productArity, arity)),
        Product_productElement  -> (() => perElementMethod(nme.productElement, accessorLub)(Select(This(clazz), _))),
        Product_iterator        -> (() => productIteratorMethod),
        Product_canEqual        -> (() => canEqualMethod)
        // This is disabled pending a reimplementation which doesn't add any
        // weight to case classes (i.e. inspects the bytecode.)
        // Product_productElementName  -> (() => productElementNameMethod(accessors)),
      )
    }

    def valueClassMethods = List(
      Any_hashCode -> (() => hashCodeDerivedValueClassMethod),
      Any_equals -> (() => equalsDerivedValueClassMethod)
    )

    def caseClassMethods = productMethods ++ productNMethods ++ Seq(
      Object_hashCode -> (() => forwardToRuntime(Object_hashCode)),
      Object_toString -> (() => forwardToRuntime(Object_toString)),
      Object_equals   -> (() => equalsCaseClassMethod)
    )

    def valueCaseClassMethods = productMethods ++ productNMethods ++ valueClassMethods ++ Seq(
      Any_toString -> (() => forwardToRuntime(Object_toString))
    )

    def caseObjectMethods = productMethods ++ Seq(
      Object_hashCode -> (() => constantMethod(nme.hashCode_, clazz.name.decode.hashCode)),
      Object_toString -> (() => constantMethod(nme.toString_, clazz.name.decode))
      // Not needed, as reference equality is the default.
      // Object_equals   -> (() => createMethod(Object_equals)(m => This(clazz) ANY_EQ Ident(m.firstParam)))
    )

    /** If you serialize a singleton and then deserialize it twice,
     *  you will have two instances of your singleton unless you implement
     *  readResolve.  Here it is implemented for all objects which have
     *  no implementation and which are marked serializable (which is true
     *  for all case objects.)
     */
    def needsReadResolve = (
         clazz.isModuleClass
      && clazz.isSerializable
      && !hasConcreteImpl(nme.readResolve)
    )

    def synthesize(): List[Tree] = {
      val methods = (
        if (clazz.isCase)
          if (clazz.isDerivedValueClass) valueCaseClassMethods
          else if (clazz.isModuleClass) caseObjectMethods
          else caseClassMethods
        else if (clazz.isDerivedValueClass) valueClassMethods
        else Nil
      )

      def impls = for ((m, impl) <- methods ; if !hasOverridingImplementation(m)) yield impl()
      def extras = (
        if (needsReadResolve) {
          // Aha, I finally decoded the original comment.
          // This method should be generated as private, but apparently if it is, then
          // it is name mangled afterward.  (Wonder why that is.) So it's only protected.
          // For sure special methods like "readResolve" should not be mangled.
          List(createMethod(nme.readResolve, Nil, ObjectClass.tpe)(m => { m setFlag PRIVATE ; REF(clazz.sourceModule) }))
        }
        else Nil
      )

      try impls ++ extras
      catch { case _: TypeError if reporter.hasErrors => Nil }
    }

    /** If this case class has any less than public accessors,
     *  adds new accessors at the correct locations to preserve ordering.
     *  Note that this must be done before the other method synthesis
     *  because synthesized methods need refer to the new symbols.
     *  Care must also be taken to preserve the case accessor order.
     */
    def caseTemplateBody(): List[Tree] = {
      val lb = ListBuffer[Tree]()
      def isRewrite(sym: Symbol) = sym.isCaseAccessorMethod && !sym.isPublic

      for (ddef @ DefDef(_, _, _, _, _, _) <- templ.body ; if isRewrite(ddef.symbol)) {
        val original = ddef.symbol
        val newAcc = deriveMethod(ddef.symbol, name => context.unit.freshTermName(name + "$")) { newAcc =>
          newAcc.makePublic
          newAcc resetFlag (ACCESSOR | PARAMACCESSOR)
          ddef.rhs.duplicate
        }
        ddef.symbol resetFlag CASEACCESSOR
        lb += logResult("case accessor new")(newAcc)
      }

      lb ++= templ.body ++= synthesize() toList
    }

    if (phase.id > currentRun.typerPhase.id) templ
    else deriveTemplate(templ)(body =>
      if (clazz.isCase) caseTemplateBody()
      else synthesize() match {
        case Nil  => body // avoiding unnecessary copy
        case ms   => body ++ ms
      }
    )
  }
}<|MERGE_RESOLUTION|>--- conflicted
+++ resolved
@@ -48,17 +48,6 @@
       newTyper( if (reporter.hasErrors) context makeSilent false else context )
     )
     import synthesizer._
-    
-    if (clazz0 isSubClass AnyValClass) return {
-      if (clazz0.info member nme.getClass_ isDeferred) {
-        val getClassMethod = createMethod(nme.getClass_, getClassReturnType(clazz.tpe)) { sym =>
-          // XXX dummy implementation for now
-          NULL
-        }
-        treeCopy.Template(templ, templ.parents, templ.self, templ.body :+ getClassMethod)
-      }
-      else templ
-    }
 
     if (clazz0 == AnyValClass || isPrimitiveValueClass(clazz0)) return {
       if (clazz0.info member nme.getClass_ isDeferred) {
@@ -139,16 +128,10 @@
     /** The canEqual method for case classes.
      *    def canEqual(that: Any) = that.isInstanceOf[This]
      */
-<<<<<<< HEAD
-    def canEqualMethod: Tree = (
-      createMethod(nme.canEqual_, List(AnyClass.tpe), BooleanClass.tpe)(m =>
-        Ident(m.firstParam) IS_OBJ classExistentialType(clazz))
-    )
-=======
     def canEqualMethod: Tree = {
       syntheticCanEqual = true
       createMethod(nme.canEqual_, List(AnyClass.tpe), BooleanClass.tpe)(m =>
-        Ident(m.firstParam) IS_OBJ typeCaseType(clazz))
+        Ident(m.firstParam) IS_OBJ classExistentialType(clazz))
     }
 
     /** (that.isInstanceOf[this.C])
@@ -183,7 +166,6 @@
         AND(tests: _*)
       )
     }
->>>>>>> 54e284d6
 
     /** The equality method for case classes.
      *  0 args:
@@ -196,29 +178,7 @@
      *       }
      *    }
      */
-<<<<<<< HEAD
-    def equalsClassMethod: Tree = createMethod(nme.equals_, List(AnyClass.tpe), BooleanClass.tpe) { m =>
-      val arg0      = Ident(m.firstParam)
-      val thatTest  = gen.mkIsInstanceOf(arg0, classExistentialType(clazz), true, false)
-      val thatCast  = gen.mkCast(arg0, clazz.tpe)
-
-      def argsBody: Tree = {
-        val otherName = context.unit.freshTermName(clazz.name + "$")
-        val otherSym  = m.newValue(otherName, m.pos, SYNTHETIC) setInfo clazz.tpe
-        val pairwise  = accessors map (acc => fn(Select(This(clazz), acc), acc.tpe member nme.EQ, Select(Ident(otherSym), acc)))
-        val canEq     = gen.mkMethodCall(otherSym, nme.canEqual_, Nil, List(This(clazz)))
-        def block     = Block(ValDef(otherSym, thatCast), AND(pairwise :+ canEq: _*))
-
-        (This(clazz) ANY_EQ arg0) OR {
-          thatTest AND Block(
-            ValDef(otherSym, thatCast),
-            AND(pairwise :+ canEq: _*)
-          )
-        }
-      }
-=======
     def equalsCaseClassMethod: Tree = createMethod(nme.equals_, List(AnyClass.tpe), BooleanClass.tpe) { m =>
->>>>>>> 54e284d6
       if (accessors.isEmpty)
         if (clazz.isFinal) thatTest(m)
         else thatTest(m) AND ((thatCast(m) DOT nme.canEqual_)(This(clazz)))
