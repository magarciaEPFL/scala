/* NSC -- new Scala compiler
 * Copyright 2005-2011 LAMP/EPFL
 * @author  Martin Odersky
 */

package scala.tools.nsc

import java.io.{ File, FileOutputStream, PrintWriter, IOException, FileNotFoundException }
import java.nio.charset.{ Charset, CharsetDecoder, IllegalCharsetNameException, UnsupportedCharsetException }
import compat.Platform.currentTime

import scala.tools.util.{ Profiling, PathResolver }
import scala.collection.{ mutable, immutable }
import io.{ SourceReader, AbstractFile, Path }
import reporters.{ Reporter, ConsoleReporter }
import util.{ NoPosition, Exceptional, ClassPath, SourceFile, NoSourceFile, Statistics, StatisticsInfo, BatchSourceFile, ScriptSourceFile, ShowPickled, ScalaClassLoader, returning }
import scala.reflect.internal.pickling.{ PickleBuffer, PickleFormat }
import settings.{ AestheticSettings }

import symtab.{ Flags, SymbolTable, SymbolLoaders, SymbolTrackers }
import symtab.classfile.Pickler
import dependencies.DependencyAnalysis
import plugins.Plugins
import ast._
import ast.parser._
import typechecker._
import transform._

import backend.icode.{ ICodes, GenICode, ICodeCheckers }
import backend.{ ScalaPrimitives, Platform, MSILPlatform, JavaPlatform }
import backend.jvm.GenJVM
import backend.opt.{ Inliners, InlineExceptionHandlers, ClosureElimination, DeadCodeElimination }
import backend.icode.analysis._

class Global(var currentSettings: Settings, var reporter: Reporter) extends SymbolTable
                                                                      with CompilationUnits
                                                                      with Plugins
                                                                      with PhaseAssembly
                                                                      with Trees
                                                                      with Reifiers
                                                                      with TreePrinters
                                                                      with DocComments
                                                                      with MacroContext
                                                                      with symtab.Positions {

  override def settings = currentSettings

  // alternate constructors ------------------------------------------

  def this(reporter: Reporter) =
    this(new Settings(err => reporter.error(null, err)), reporter)

  def this(settings: Settings) =
    this(settings, new ConsoleReporter(settings))

  // fulfilling requirements
  // Renamed AbstractFile to AbstractFileType for backward compatibility:
  // it is difficult for sbt to work around the ambiguity errors which result.
  type AbstractFileType = scala.tools.nsc.io.AbstractFile

  def mkAttributedQualifier(tpe: Type, termSym: Symbol): Tree = gen.mkAttributedQualifier(tpe, termSym)
  
  def picklerPhase: Phase = if (currentRun.isDefined) currentRun.picklerPhase else NoPhase

  // platform specific elements

  type ThisPlatform = Platform { val global: Global.this.type }

  lazy val platform: ThisPlatform =
    if (forMSIL) new { val global: Global.this.type = Global.this } with MSILPlatform
    else new { val global: Global.this.type = Global.this } with JavaPlatform

  def classPath: ClassPath[platform.BinaryRepr] = platform.classPath
  def rootLoader: LazyType = platform.rootLoader

  // sub-components --------------------------------------------------

  /** Generate ASTs */
  object gen extends {
    val global: Global.this.type = Global.this
  } with TreeGen {
    def mkAttributedCast(tree: Tree, pt: Type): Tree =
      typer.typed(mkCast(tree, pt))
  }

  /** Fold constants */
  object constfold extends {
    val global: Global.this.type = Global.this
  } with ConstantFolder

  /** ICode generator */
  object icodes extends {
    val global: Global.this.type = Global.this
  } with ICodes

  /** Scala primitives, used in genicode */
  object scalaPrimitives extends {
    val global: Global.this.type = Global.this
  } with ScalaPrimitives

  /** Computing pairs of overriding/overridden symbols */
  object overridingPairs extends {
    val global: Global.this.type = Global.this
  } with OverridingPairs

  // Optimizer components

  /** ICode analysis for optimization */
  object analysis extends {
    val global: Global.this.type = Global.this
  } with TypeFlowAnalysis

  /** Copy propagation for optimization */
  object copyPropagation extends {
    val global: Global.this.type = Global.this
  } with CopyPropagation

  // Components for collecting and generating output

  /** Some statistics (normally disabled) set with -Ystatistics */
  object statistics extends {
    val global: Global.this.type = Global.this
  } with StatisticsInfo

  /** Print tree in detailed form */
  object nodePrinters extends {
    val global: Global.this.type = Global.this
  } with NodePrinters with ReifyPrinters {
    infolevel = InfoLevel.Verbose
  }

  /** Representing ASTs as graphs */
  object treeBrowsers extends {
    val global: Global.this.type = Global.this
  } with TreeBrowsers

  val nodeToString = nodePrinters.nodeToString
  val reifiedNodeToString = nodePrinters.reifiedNodeToString
  val treeBrowser = treeBrowsers.create()

  // ------------ Hooks for interactive mode-------------------------

  /** Called every time an AST node is successfully typechecked in typerPhase.
   */
  def signalDone(context: analyzer.Context, old: Tree, result: Tree) {}

  /** Called from parser, which signals hereby that a method definition has been parsed. */
  def signalParseProgress(pos: Position) {}

  /** Register new context; called for every created context
   */
  def registerContext(c: analyzer.Context) {}

  /** Register top level class (called on entering the class)
   */
  def registerTopLevelSym(sym: Symbol) {}

// ------------------ Reporting -------------------------------------

  // not deprecated yet, but a method called "error" imported into
  // nearly every trait really must go.  For now using globalError.
  def error(msg: String)       = globalError(msg)
  def globalError(msg: String) = reporter.error(NoPosition, msg)
  def inform(msg: String)      = reporter.echo(msg)
  def warning(msg: String)     =
    if (opt.fatalWarnings) globalError(msg)
    else reporter.warning(NoPosition, msg)

  // Getting in front of Predef's asserts to supplement with more info.
  // This has the happy side effect of masking the one argument forms
  // of assert and require (but for now I've reproduced them here,
  // because there are a million to fix.)
  @inline final def assert(assertion: Boolean, message: => Any) {
    Predef.assert(assertion, supplementErrorMessage("" + message))
  }
  @inline final def assert(assertion: Boolean) {
    assert(assertion, "")
  }
  @inline final def require(requirement: Boolean, message: => Any) {
    Predef.require(requirement, supplementErrorMessage("" + message))
  }
  @inline final def require(requirement: Boolean) {
    require(requirement, "")
  }

  // Needs to call error to make sure the compile fails.
  override def abort(msg: String): Nothing = {
    error(msg)
    super.abort(msg)
  }

  @inline final def ifDebug(body: => Unit) {
    if (settings.debug.value)
      body
  }
  // Warnings issued only under -Ydebug.  For messages which should reach
  // developer ears, but are not adequately actionable by users.
  @inline final override def debugwarn(msg: => String) {
    if (settings.debug.value)
      warning(msg)
  }

  private def elapsedMessage(msg: String, start: Long) =
    msg + " in " + (currentTime - start) + "ms"

  def informComplete(msg: String): Unit    = reporter.withoutTruncating(inform(msg))
  def informProgress(msg: String)          = if (opt.verbose) inform("[" + msg + "]")
  def inform[T](msg: String, value: T): T  = returning(value)(x => inform(msg + x))
  def informTime(msg: String, start: Long) = informProgress(elapsedMessage(msg, start))

  def logError(msg: String, t: Throwable): Unit = ()

  def logAfterEveryPhase[T](msg: String)(op: => T) {
    log("Running operation '%s' after every phase.\n".format(msg) + describeAfterEveryPhase(op))
  }
  
  def shouldLogAtThisPhase = (
       (settings.log.isSetByUser)
    && ((settings.log containsPhase globalPhase) || (settings.log containsPhase phase))
  )
  def atPhaseStackMessage = atPhaseStack match {
    case Nil    => ""
    case ps     => ps.reverseMap("->" + _).mkString("(", " ", ")")
  }
  // Over 200 closure objects are eliminated by inlining this.
  @inline final def log(msg: => AnyRef) {
    if (shouldLogAtThisPhase)
      inform("[log %s%s] %s".format(globalPhase, atPhaseStackMessage, msg))
  }

  @inline final override def debuglog(msg: => String) {
    if (settings.debug.value)
      log(msg)
  }

  def logThrowable(t: Throwable): Unit = globalError(throwableAsString(t))
  def throwableAsString(t: Throwable): String =
    if (opt.richExes) Exceptional(t).force().context()
    else util.stackTraceString(t)

// ------------ File interface -----------------------------------------

  private val reader: SourceReader = {
    val defaultEncoding = Properties.sourceEncoding
    val defaultReader   = Properties.sourceReader

    def loadCharset(name: String) =
      try Some(Charset.forName(name))
      catch {
        case _: IllegalCharsetNameException =>
          globalError("illegal charset name '" + name + "'")
          None
        case _: UnsupportedCharsetException =>
          globalError("unsupported charset '" + name + "'")
          None
      }

    val charset = opt.encoding flatMap loadCharset getOrElse {
      settings.encoding.value = defaultEncoding // A mandatory charset
      Charset.forName(defaultEncoding)
    }

    def loadReader(name: String): Option[SourceReader] = {
      def ccon = Class.forName(name).getConstructor(classOf[CharsetDecoder], classOf[Reporter])

      try Some(ccon.newInstance(charset.newDecoder(), reporter).asInstanceOf[SourceReader])
      catch { case x =>
        globalError("exception while trying to instantiate source reader '" + name + "'")
        None
      }
    }

    opt.sourceReader flatMap loadReader getOrElse {
      new SourceReader(charset.newDecoder(), reporter)
    }
  }

  if (!dependencyAnalysis.off)
    dependencyAnalysis.loadDependencyAnalysis()

  if (opt.verbose || opt.logClasspath) {
    // Uses the "do not truncate" inform
    informComplete("[search path for source files: " + classPath.sourcepaths.mkString(",") + "]")
    informComplete("[search path for class files: " + classPath.asClasspathString + "]")
  }

  object opt extends AestheticSettings {
    def settings = Global.this.settings

    // protected implicit lazy val globalPhaseOrdering: Ordering[Phase] = Ordering[Int] on (_.id)
    def isActive(ph: Settings#PhasesSetting)  = ph containsPhase globalPhase
    def wasActive(ph: Settings#PhasesSetting) = ph containsPhase globalPhase.prev

    // Allows for syntax like scalac -Xshow-class Random@erasure,typer
    private def splitClassAndPhase(str: String, term: Boolean): Name = {
      def mkName(s: String) = if (term) newTermName(s) else newTypeName(s)
      (str indexOf '@') match {
        case -1   => mkName(str)
        case idx  =>
          val phasePart = str drop (idx + 1)
          settings.Yshow.tryToSetColon(phasePart split ',' toList)
          mkName(str take idx)
      }
    }

    // behavior

    // debugging
    def checkPhase = wasActive(settings.check)
    def logPhase   = isActive(settings.log)

    // Write *.icode files the setting was given.
    def writeICode = settings.writeICode.isSetByUser && isActive(settings.writeICode)

    // showing/printing things
    def browsePhase   = isActive(settings.browse)
    def echoFilenames = opt.debug && (opt.verbose || currentRun.size < 5)
    def noShow        = settings.Yshow.isDefault
    def printLate     = settings.printLate.value
    def printPhase    = isActive(settings.Xprint)
    def showNames     = List(showClass, showObject).flatten
    def showPhase     = isActive(settings.Yshow)
    def showSymbols   = settings.Yshowsyms.value
    def showTrees     = settings.Xshowtrees.value
    val showClass     = optSetting[String](settings.Xshowcls) map (x => splitClassAndPhase(x, false))
    val showObject    = optSetting[String](settings.Xshowobj) map (x => splitClassAndPhase(x, true))

    // profiling
    def profCPUPhase = isActive(settings.Yprofile) && !profileAll
    def profileAll   = settings.Yprofile.doAllPhases
    def profileAny   = !settings.Yprofile.isDefault || !settings.YprofileMem.isDefault
    def profileClass = settings.YprofileClass.value
    def profileMem   = settings.YprofileMem.value

    // shortish-term property based options
    def timings       = (sys.props contains "scala.timings")
    def inferDebug    = (sys.props contains "scalac.debug.infer") || settings.Yinferdebug.value
    def typerDebug    = (sys.props contains "scalac.debug.typer") || settings.Ytyperdebug.value
    def lubDebug      = (sys.props contains "scalac.debug.lub")
  }

  // The current division between scala.reflect.* and scala.tools.nsc.* is pretty
  // clunky.  It is often difficult to have a setting influence something without having
  // to create it on that side.  For this one my strategy is a constant def at the file
  // where I need it, and then an override in Global with the setting.
  override protected val etaExpandKeepsStar = settings.etaExpandKeepsStar.value
  // Here comes another one...
  override protected val enableTypeVarExperimentals = (
    settings.Xexperimental.value || settings.YvirtPatmat.value
  )

  // True if -Xscript has been set, indicating a script run.
  def isScriptRun = opt.script.isDefined

  def getSourceFile(f: AbstractFile): BatchSourceFile =
    if (isScriptRun) ScriptSourceFile(f, reader read f)
    else new BatchSourceFile(f, reader read f)

  def getSourceFile(name: String): SourceFile = {
    val f = AbstractFile.getFile(name)
    if (f eq null) throw new FileNotFoundException(
      "source file '" + name + "' could not be found")
    getSourceFile(f)
  }

  lazy val loaders = new SymbolLoaders {
    val global: Global.this.type = Global.this
  }

// ------------ Phases -------------------------------------------}

  var globalPhase: Phase = NoPhase

  val MaxPhases = 64

  val phaseWithId: Array[Phase] = Array.fill(MaxPhases)(NoPhase)

  abstract class GlobalPhase(prev: Phase) extends Phase(prev) {
    phaseWithId(id) = this

    def run() {
      echoPhaseSummary(this)
      currentRun.units foreach { unit =>
        if (opt.timings) {
          val start = System.nanoTime
          try applyPhase(unit)
          finally unitTimings(unit) += (System.nanoTime - start)
        }
        else applyPhase(unit)
      }
    }

    def apply(unit: CompilationUnit): Unit

    private val isErased = prev.name == "erasure" || prev.erasedTypes
    override def erasedTypes: Boolean = isErased
    private val isFlat = prev.name == "flatten" || prev.flatClasses
    override def flatClasses: Boolean = isFlat
    private val isSpecialized = prev.name == "specialize" || prev.specialized
    override def specialized: Boolean = isSpecialized
    private val isRefChecked = prev.name == "refchecks" || prev.refChecked
    override def refChecked: Boolean = isRefChecked

    /** Is current phase cancelled on this unit? */
    def cancelled(unit: CompilationUnit) = {
      // run the typer only if in `createJavadoc` mode
      val maxJavaPhase = if (createJavadoc) currentRun.typerPhase.id else currentRun.namerPhase.id
      reporter.cancelled || unit.isJava && this.id > maxJavaPhase
    }

    final def applyPhase(unit: CompilationUnit) {
      if ((unit ne null) && unit.exists)
        lastSeenSourceFile = unit.source

      if (opt.echoFilenames)
        inform("[running phase " + name + " on " + unit + "]")

      val unit0 = currentUnit
      try {
        currentRun.currentUnit = unit
        if (!cancelled(unit)) {
          currentRun.informUnitStarting(this, unit)
          apply(unit)
        }
        currentRun.advanceUnit
      } finally {
        //assert(currentUnit == unit)
        currentRun.currentUnit = unit0
      }
    }
  }

  /** Switch to turn on detailed type logs */
  var printTypings = opt.typerDebug
  var printInfers = opt.inferDebug

  // phaseName = "parser"
  object syntaxAnalyzer extends {
    val global: Global.this.type = Global.this
    val runsAfter = List[String]()
    val runsRightAfter = None
  } with SyntaxAnalyzer

  // !!! I think we're overdue for all these phase objects being lazy vals.
  // There's no way for a Global subclass to provide a custom typer
  // despite the existence of a "def newTyper(context: Context): Typer"
  // which is clearly designed for that, because it's defined in
  // Analyzer and Global's "object analyzer" allows no override. For now
  // I only changed analyzer.
  //
  // factory for phases: namer, packageobjects, typer
  lazy val analyzer = new {
    val global: Global.this.type = Global.this
  } with Analyzer

  // phaseName = "superaccessors"
  object superAccessors extends {
    val global: Global.this.type = Global.this
    val runsAfter = List[String]("typer")
    val runsRightAfter = None
  } with SuperAccessors

  // phaseName = "pickler"
  object pickler extends {
    val global: Global.this.type = Global.this
    val runsAfter = List[String]("superaccessors")
    val runsRightAfter = None
  } with Pickler

  // phaseName = "refchecks"
  override object refChecks extends {
    val global: Global.this.type = Global.this
    val runsAfter = List[String]("pickler")
    val runsRightAfter = None
  } with RefChecks

  // phaseName = "uncurry"
  override object uncurry extends {
    val global: Global.this.type = Global.this
    val runsAfter = List[String]("refchecks")
    val runsRightAfter = None
  } with UnCurry

  // phaseName = "tailcalls"
  object tailCalls extends {
    val global: Global.this.type = Global.this
    val runsAfter = List[String]("uncurry")
    val runsRightAfter = None
  } with TailCalls

  // phaseName = "explicitouter"
  object explicitOuter extends {
    val global: Global.this.type = Global.this
    val runsAfter = List[String]("tailcalls")
    val runsRightAfter = None
  } with ExplicitOuter

  // phaseName = "specialize"
  object specializeTypes extends {
    val global: Global.this.type = Global.this
    val runsAfter = List[String]("")
    val runsRightAfter = Some("tailcalls")
  } with SpecializeTypes

  // phaseName = "erasure"
  override object erasure extends {
    val global: Global.this.type = Global.this
    val runsAfter = List[String]("explicitouter")
    val runsRightAfter = Some("explicitouter")
  } with Erasure

  // phaseName = "lazyvals"
  object lazyVals extends {
    final val FLAGS_PER_WORD = 32
    val global: Global.this.type = Global.this
    val runsAfter = List[String]("erasure")
    val runsRightAfter = None
  } with LazyVals

  // phaseName = "lambdalift"
  object lambdaLift extends {
    val global: Global.this.type = Global.this
    val runsAfter = List[String]("lazyvals")
    val runsRightAfter = None
  } with LambdaLift

  // phaseName = "constructors"
  object constructors extends {
    val global: Global.this.type = Global.this
    val runsAfter = List[String]("lambdalift")
    val runsRightAfter = None
  } with Constructors

  // phaseName = "flatten"
  object flatten extends {
    val global: Global.this.type = Global.this
    val runsAfter = List[String]("constructors")
    val runsRightAfter = None
  } with Flatten

  // phaseName = "mixin"
  object mixer extends {
    val global: Global.this.type = Global.this
    val runsAfter = List[String]("flatten", "constructors")
    val runsRightAfter = None
  } with Mixin

  // phaseName = "cleanup"
  object cleanup extends {
    val global: Global.this.type = Global.this
    val runsAfter = List[String]("mixin")
    val runsRightAfter = None
  } with CleanUp

  // phaseName = "icode"
  object genicode extends {
    val global: Global.this.type = Global.this
    val runsAfter = List[String]("cleanup")
    val runsRightAfter = None
  } with GenICode

  // phaseName = "inliner"
  object inliner extends {
    val global: Global.this.type = Global.this
    val runsAfter = List[String]("icode")
    val runsRightAfter = None
  } with Inliners

  // phaseName = "inlineExceptionHandlers"
  object inlineExceptionHandlers extends {
    val global: Global.this.type = Global.this
    val runsAfter = List[String]("inliner")
    val runsRightAfter = None
  } with InlineExceptionHandlers

  // phaseName = "closelim"
  object closureElimination extends {
    val global: Global.this.type = Global.this
    val runsAfter = List[String]("inlineExceptionHandlers")
    val runsRightAfter = None
  } with ClosureElimination

  // phaseName = "dce"
  object deadCode extends {
    val global: Global.this.type = Global.this
    val runsAfter = List[String]("closelim")
    val runsRightAfter = None
  } with DeadCodeElimination

  // phaseName = "jvm"
  object genJVM extends {
    val global: Global.this.type = Global.this
    val runsAfter = List[String]("dce")
    val runsRightAfter = None
  } with GenJVM

  // This phase is optional: only added if settings.make option is given.
  // phaseName = "dependencyAnalysis"
  object dependencyAnalysis extends {
    val global: Global.this.type = Global.this
    val runsAfter = List("jvm")
    val runsRightAfter = None
  } with DependencyAnalysis

  // phaseName = "terminal"
  object terminal extends {
    val global: Global.this.type = Global.this
    val phaseName = "terminal"
    val runsAfter = List[String]("jvm", "msil")
    val runsRightAfter = None
  } with SubComponent {
    private var cache: Option[GlobalPhase] = None
    def reset(): Unit = cache = None

    def newPhase(prev: Phase): GlobalPhase =
      cache getOrElse returning(new TerminalPhase(prev))(x => cache = Some(x))

    class TerminalPhase(prev: Phase) extends GlobalPhase(prev) {
      def name = "terminal"
      def apply(unit: CompilationUnit) {}
    }
  }

  // phaseName = "SAMPLE PHASE"
  object sampleTransform extends {
    val global: Global.this.type = Global.this
    val runsAfter = List[String]()
    val runsRightAfter = None
  } with SampleTransform

  /** The checkers are for validating the compiler data structures
   *  at phase boundaries.
   */

  /** Tree checker */
  object treeChecker extends {
    val global: Global.this.type = Global.this
  } with TreeCheckers

  /** Icode verification */
  object icodeCheckers extends {
    val global: Global.this.type = Global.this
  } with ICodeCheckers

  object icodeChecker extends icodeCheckers.ICodeChecker()

  object typer extends analyzer.Typer(
    analyzer.NoContext.make(EmptyTree, Global.this.definitions.RootClass, newScope)
  )

  /** Add the internal compiler phases to the phases set.
   *  This implementation creates a description map at the same time.
   */
  protected def computeInternalPhases() {
    // Note: this fits -Xshow-phases into 80 column width, which it is
    // desirable to preserve.
    val phs = List(
      syntaxAnalyzer          -> "parse source into ASTs, perform simple desugaring",
      analyzer.namerFactory   -> "resolve names, attach symbols to named trees",
      analyzer.packageObjects -> "load package objects",
      analyzer.typerFactory   -> "the meat and potatoes: type the trees",
      superAccessors          -> "add super accessors in traits and nested classes",
      pickler                 -> "serialize symbol tables",
      refChecks               -> "reference/override checking, translate nested objects",
      uncurry                 -> "uncurry, translate function values to anonymous classes",
      tailCalls               -> "replace tail calls by jumps",
      specializeTypes         -> "@specialized-driven class and method specialization",
      explicitOuter           -> "this refs to outer pointers, translate patterns",
      erasure                 -> "erase types, add interfaces for traits",
      lazyVals                -> "allocate bitmaps, translate lazy vals into lazified defs",
      lambdaLift              -> "move nested functions to top level",
      constructors            -> "move field definitions into constructors",
      mixer                   -> "mixin composition",
      cleanup                 -> "platform-specific cleanups, generate reflective calls",
      genicode                -> "generate portable intermediate code",
      inliner                 -> "optimization: do inlining",
      inlineExceptionHandlers -> "optimization: inline exception handlers",
      closureElimination      -> "optimization: eliminate uncalled closures",
      deadCode                -> "optimization: eliminate dead code",
      terminal                -> "The last phase in the compiler chain"
    )

    phs foreach (addToPhasesSet _).tupled
  }
  // This is slightly inelegant but it avoids adding a new member to SubComponent,
  // and attractive -Xshow-phases output is unlikely if the descs span 20 files anyway.
  private val otherPhaseDescriptions = Map(
    "flatten"  -> "eliminate inner classes",
    "jvm"      -> "generate JVM bytecode"
  ) withDefaultValue ""

  protected def computePlatformPhases() = platform.platformPhases foreach { sub =>
    addToPhasesSet(sub, otherPhaseDescriptions(sub.phaseName))
  }

  // sequences the phase assembly
  protected def computePhaseDescriptors: List[SubComponent] = {
    computeInternalPhases()       // Global.scala
    computePlatformPhases()       // backend/Platform.scala
    computePluginPhases()         // plugins/Plugins.scala
    buildCompilerFromPhasesSet()  // PhaseAssembly.scala
  }

  /* The phase descriptor list */
  lazy val phaseDescriptors: List[SubComponent] = computePhaseDescriptors

  /* The set of phase objects that is the basis for the compiler phase chain */
  protected lazy val phasesSet     = new mutable.HashSet[SubComponent]
  protected lazy val phasesDescMap = new mutable.HashMap[SubComponent, String] withDefaultValue ""
  private lazy val phaseTimings = new Phases.TimingModel   // tracking phase stats
  private lazy val unitTimings = mutable.HashMap[CompilationUnit, Long]() withDefaultValue 0L // tracking time spent per unit
  private def unitTimingsFormatted(): String = {
    def toMillis(nanos: Long) = "%.3f" format nanos / 1000000d

    val formatter = new util.TableDef[(String, String)] {
      >> ("ms"   -> (_._1)) >+ "  "
      << ("path" -> (_._2))
    }
    "" + (
      new formatter.Table(unitTimings.toList sortBy (-_._2) map {
        case (unit, nanos) => (toMillis(nanos), unit.source.path)
      })
    )
  }

  protected def addToPhasesSet(sub: SubComponent, descr: String) {
    phasesSet += sub
    phasesDescMap(sub) = descr
  }

  /** The names of the phases. */
  lazy val phaseNames = {
    new Run // force some initialization
    phaseDescriptors map (_.phaseName)
  }

  /** A description of the phases that will run */
  def phaseDescriptions: String = {
    val width = phaseNames map (_.length) max
    val fmt   = "%" + width + "s  %2s  %s\n"

    val line1 = fmt.format("phase name", "id", "description")
    val line2 = fmt.format("----------", "--", "-----------")
    val descs = phaseDescriptors.zipWithIndex map {
      case (ph, idx) => fmt.format(ph.phaseName, idx + 1, phasesDescMap(ph))
    }
    line1 :: line2 :: descs mkString
  }
  /** Summary of the per-phase values of nextFlags and newFlags, shown
   *  with -Xshow-phases if -Ydebug also given.
   */
  def phaseFlagDescriptions: String = {
    val width = phaseNames map (_.length) max
    val fmt   = "%" + width + "s  %2s  %s\n"

    val line1 = fmt.format("phase name", "id", "new flags")
    val line2 = fmt.format("----------", "--", "---------")
    val descs = phaseDescriptors.zipWithIndex map {
      case (ph, idx) =>
        def fstr1 = if (ph.phaseNewFlags == 0L) "" else "[START] " + Flags.flagsToString(ph.phaseNewFlags)
        def fstr2 = if (ph.phaseNextFlags == 0L) "" else "[END] " + Flags.flagsToString(ph.phaseNextFlags)
        val fstr = (
          if (ph.ownPhase.id == 1) Flags.flagsToString(Flags.InitialFlags)
          else if (ph.phaseNewFlags != 0L && ph.phaseNextFlags != 0L) fstr1 + " " + fstr2
          else fstr1 + fstr2
        )
        fmt.format(ph.phaseName, idx + 1, fstr)
    }
    line1 :: line2 :: descs mkString
  }

  /** Returns List of (phase, value) pairs, including only those
   *  where the value compares unequal to the previous phase's value.
   */
  def afterEachPhase[T](op: => T): List[(Phase, T)] = {
    phaseDescriptors.map(_.ownPhase).foldLeft(List[(Phase, T)]()) { (res, ph) =>
      val value = afterPhase(ph)(op)
      if (res.nonEmpty && res.head._2 == value) res
      else ((ph, value)) :: res
    } reverse
  }

  /** Returns List of ChangeAfterPhase objects, encapsulating those
   *  phase transitions where the result of the operation gave a different
   *  list than it had when run during the previous phase.
   */
  def changesAfterEachPhase[T](op: => List[T]): List[ChangeAfterPhase[T]] = {
    val ops = ((NoPhase, Nil)) :: afterEachPhase(op)

    ops sliding 2 map {
      case (_, before) :: (ph, after) :: Nil =>
        val lost   = before filterNot (after contains _)
        val gained = after filterNot (before contains _)
        ChangeAfterPhase(ph, lost, gained)
      case _ => ???
    } toList
  }
  private def numberedPhase(ph: Phase) = "%2d/%s".format(ph.id, ph.name)

  case class ChangeAfterPhase[+T](ph: Phase, lost: List[T], gained: List[T]) {
    private def mkStr(what: String, xs: List[_]) = (
      if (xs.isEmpty) ""
      else xs.mkString(what + " after " + numberedPhase(ph) + " {\n  ", "\n  ", "\n}\n")
    )
    override def toString = mkStr("Lost", lost) + mkStr("Gained", gained)
  }

  def describeAfterEachPhase[T](op: => T): List[String] =
    afterEachPhase(op) map { case (ph, t) => "[after %-15s] %s".format(numberedPhase(ph), t) }

  def describeAfterEveryPhase[T](op: => T): String =
    describeAfterEachPhase(op) map ("  " + _ + "\n") mkString

  def printAfterEachPhase[T](op: => T): Unit =
    describeAfterEachPhase(op) foreach (m => println("  " + m))

  // ----------- Runs ---------------------------------------

  private var curRun: Run = null
  private var curRunId = 0

  /** A hook that lets subclasses of `Global` define whether a package or class should be kept loaded for the
   *  next compiler run. If the parameter `sym` is a class or object, and `clearOnNextRun(sym)` returns `true`,
   *  then the symbol is unloaded and reset to its state before the last compiler run. If the parameter `sym` is
   *  a package, and clearOnNextRun(sym)` returns `true`, the package is recursively searched for
   *  classes to drop.
   *
   *  Example: Let's say I want a compiler that drops all classes corresponding to the current project
   *  between runs. Then `keepForNextRun` of a toplevel class or object should return `true` if the
   *  class or object does not form part of the current project, `false` otherwise. For a package,
   *  clearOnNextRun should return `true` if no class in that package forms part of the current project,
   *  `false` otherwise.
   *
   *  @param    sym A class symbol, object symbol, package, or package class.
   */
  def clearOnNextRun(sym: Symbol) = false
    /* To try out clearOnNext run on the scala.tools.nsc project itself
     * replace `false` above with the following code

    settings.Xexperimental.value && { sym.isRoot || {
      sym.fullName match {
        case "scala" | "scala.tools" | "scala.tools.nsc" => true
        case _ => sym.owner.fullName.startsWith("scala.tools.nsc")
      }
    }}

     * Then, fsc -Xexperimental clears the nsc porject between successive runs of `fsc`.
     */

  /** Remove the current run when not needed anymore. Used by the build
   *  manager to save on the memory foot print. The current run holds on
   *  to all compilation units, which in turn hold on to trees.
   */
  private [nsc] def dropRun() {
    curRun = null
  }

  /** There are common error conditions where when the exception hits
   *  here, currentRun.currentUnit is null.  This robs us of the knowledge
   *  of what file was being compiled when it broke.  Since I really
   *  really want to know, this hack.
   */
  private var lastSeenSourceFile: SourceFile = NoSourceFile

  /** The currently active run
   */
  def currentRun: Run              = curRun
  def currentUnit: CompilationUnit = if (currentRun eq null) NoCompilationUnit else currentRun.currentUnit
  def currentSource: SourceFile    = if (currentUnit.exists) currentUnit.source else lastSeenSourceFile

  // TODO - trim these to the absolute minimum.
  @inline final def afterErasure[T](op: => T): T        = afterPhase(currentRun.erasurePhase)(op)
  @inline final def afterExplicitOuter[T](op: => T): T  = afterPhase(currentRun.explicitouterPhase)(op)
  @inline final def afterFlatten[T](op: => T): T        = afterPhase(currentRun.flattenPhase)(op)
  @inline final def afterIcode[T](op: => T): T          = afterPhase(currentRun.icodePhase)(op)
  @inline final def afterMixin[T](op: => T): T          = afterPhase(currentRun.mixinPhase)(op)
  @inline final def afterPickler[T](op: => T): T        = afterPhase(currentRun.picklerPhase)(op)
  @inline final def afterRefchecks[T](op: => T): T      = afterPhase(currentRun.refchecksPhase)(op)
  @inline final def afterSpecialize[T](op: => T): T     = afterPhase(currentRun.specializePhase)(op)
  @inline final def afterTyper[T](op: => T): T          = afterPhase(currentRun.typerPhase)(op)
  @inline final def afterUncurry[T](op: => T): T        = afterPhase(currentRun.uncurryPhase)(op)
  @inline final def beforeErasure[T](op: => T): T       = beforePhase(currentRun.erasurePhase)(op)
  @inline final def beforeExplicitOuter[T](op: => T): T = beforePhase(currentRun.explicitouterPhase)(op)
  @inline final def beforeFlatten[T](op: => T): T       = beforePhase(currentRun.flattenPhase)(op)
  @inline final def beforeIcode[T](op: => T): T         = beforePhase(currentRun.icodePhase)(op)
  @inline final def beforeMixin[T](op: => T): T         = beforePhase(currentRun.mixinPhase)(op)
  @inline final def beforePickler[T](op: => T): T       = beforePhase(currentRun.picklerPhase)(op)
  @inline final def beforeRefchecks[T](op: => T): T     = beforePhase(currentRun.refchecksPhase)(op)
  @inline final def beforeSpecialize[T](op: => T): T    = beforePhase(currentRun.specializePhase)(op)
  @inline final def beforeTyper[T](op: => T): T         = beforePhase(currentRun.typerPhase)(op)
  @inline final def beforeUncurry[T](op: => T): T       = beforePhase(currentRun.uncurryPhase)(op)

  /** Don't want to introduce new errors trying to report errors,
   *  so swallow exceptions.
   */
  override def supplementErrorMessage(errorMessage: String): String = try {
    """|
       |     while compiling:  %s
       |       current phase:  %s
       |     library version:  %s
       |    compiler version:  %s
       |  reconstructed args:  %s
       |
       |%s""".stripMargin.format(
      currentSource.path,
      phase,
      scala.util.Properties.versionString,
      Properties.versionString,
      settings.recreateArgs.mkString(" "),
      if (opt.debug) "Current unit body:\n" + currentUnit.body + "\n" + errorMessage else errorMessage
    )
  }
  catch { case x: Exception => errorMessage }

  /** The id of the currently active run
   */
  override def currentRunId = curRunId

  def echoPhaseSummary(ph: Phase) = {
    /** Only output a summary message under debug if we aren't echoing each file. */
    if (opt.debug && !opt.echoFilenames)
      inform("[running phase " + ph.name + " on " + currentRun.size +  " compilation units]")
  }

  /** A Run is a single execution of the compiler on a sets of units
   */
  class Run {
    /** Have been running into too many init order issues with Run
     *  during erroneous conditions.  Moved all these vals up to the
     *  top of the file so at least they're not trivially null.
     */
    var isDefined = false
    /** The currently compiled unit; set from GlobalPhase */
    var currentUnit: CompilationUnit = NoCompilationUnit

    /** Counts for certain classes of warnings during this run. */
    var deprecationWarnings: List[(Position, String)] = Nil
    var uncheckedWarnings: List[(Position, String)] = Nil

    /** A flag whether macro expansions failed */
    var macroExpansionFailed = false

    /** To be initialized from firstPhase. */
    private var terminalPhase: Phase = NoPhase

    private val unitbuf = new mutable.ListBuffer[CompilationUnit]
    val compiledFiles   = new mutable.HashSet[String]

    /** A map from compiled top-level symbols to their source files */
    val symSource = new mutable.HashMap[Symbol, AbstractFile]

    /** A map from compiled top-level symbols to their picklers */
    val symData = new mutable.HashMap[Symbol, PickleBuffer]

    private var phasec: Int       = 0   // phases completed
    private var unitc: Int        = 0   // units completed this phase
    private var _unitbufSize = 0

    def size = _unitbufSize
    override def toString = "scalac Run for:\n  " + compiledFiles.toList.sorted.mkString("\n  ")

    // Calculate where to stop based on settings -Ystop-before or -Ystop-after.
    // Slightly complicated logic due to wanting -Ystop-before:parser to fail rather
    // than mysteriously running to completion.
    private lazy val stopPhaseSetting = {
      val result = phaseDescriptors sliding 2 collectFirst {
        case xs if xs exists (settings.stopBefore contains _.phaseName) => if (settings.stopBefore contains xs.head.phaseName) xs.head else xs.last
        case xs if settings.stopAfter contains xs.head.phaseName        => xs.last
      }
      if (result exists (_.phaseName == "parser"))
        globalError("Cannot stop before parser phase.")

      result
    }
    // The phase to stop BEFORE running.
    protected def stopPhase(name: String) = stopPhaseSetting exists (_.phaseName == name)
    protected def skipPhase(name: String) = settings.skip contains name

    /** As definitions.init requires phase != NoPhase, and calling phaseDescriptors.head
     *  will force init, there is some jockeying herein regarding init order: instead of
     *  taking the head descriptor we create a parser phase directly.
     */
    private val firstPhase = {
      /** Initialization. */
      curRunId += 1
      curRun = this

      /** Set phase to a newly created syntaxAnalyzer and call definitions.init. */
      val parserPhase: Phase = syntaxAnalyzer.newPhase(NoPhase)
      phase = parserPhase
      definitions.init

      // Flush the cache in the terminal phase: the chain could have been built
      // before without being used. (This happens in the interpreter.)
      terminal.reset

      // Each subcomponent supplies a phase, which are chained together.
      //   If -Ystop:phase is given, neither that phase nor any beyond it is added.
      //   If -Yskip:phase is given, that phase will be skipped.
      val phaseLinks = {
        val phs = (
          phaseDescriptors.tail
            takeWhile (pd => !stopPhase(pd.phaseName))
            filterNot (pd =>  skipPhase(pd.phaseName))
        )
        // Ensure there is a terminal phase at the end, since -Ystop may have limited the phases.
        if (phs.isEmpty || (phs.last ne terminal)) phs :+ terminal
        else phs
      }
      // Link them together.
      phaseLinks.foldLeft(parserPhase)((chain, ph) => ph newPhase chain)
      parserPhase
    }

    /** Reset all classes contained in current project, as determined by
     *  the clearOnNextRun hook
     */
    def resetProjectClasses(root: Symbol): Unit = try {
      def unlink(sym: Symbol) =
        if (sym != NoSymbol) root.info.decls.unlink(sym)
      if (settings.verbose.value) inform("[reset] recursing in "+root)
      val toReload = mutable.Set[String]()
      for (sym <- root.info.decls) {
        if (sym.isInitialized && clearOnNextRun(sym))
          if (sym.isPackage) {
            resetProjectClasses(sym.moduleClass)
            openPackageModule(sym.moduleClass)
          } else {
            unlink(sym)
            unlink(root.info.decls.lookup(
              if (sym.isTerm) sym.name.toTypeName else sym.name.toTermName))
            toReload += sym.fullName
              // note: toReload could be set twice with the same name
              // but reinit must happen only once per name. That's why
              // the following classPath.findClass { ... } code cannot be moved here.
          }
      }
      for (fullname <- toReload)
        classPath.findClass(fullname) match {
          case Some(classRep) =>
            if (settings.verbose.value) inform("[reset] reinit "+fullname)
            loaders.initializeFromClassPath(root, classRep)
          case _ =>
        }
    } catch {
      case ex: Throwable =>
        // this handler should not be nessasary, but it seems that `fsc`
        // eats exceptions if they appear here. Need to find out the cause for
        // this and fix it.
        inform("[reset] exception happened: "+ex);
        ex.printStackTrace();
        throw ex
    }

    // --------------- Miscellania -------------------------------

    /** Progress tracking.  Measured in "progress units" which are 1 per
     *  compilation unit per phase completed.
     *
     *  @param    current   number of "progress units" completed
     *  @param    total     total number of "progress units" in run
     */
    def progress(current: Int, total: Int) {}

    /**
     * For subclasses to override. Called when `phase` is about to be run on `unit`.
     * Variables are passed explicitly to indicate that `globalPhase` and `currentUnit` have been set.
     */
    def informUnitStarting(phase: Phase, unit: CompilationUnit) { }

    /** take note that phase is completed
     *  (for progress reporting)
     */
    def advancePhase() {
      unitc = 0
      phasec += 1
      refreshProgress
    }
    /** take note that a phase on a unit is completed
     *  (for progress reporting)
     */
    def advanceUnit() {
      unitc += 1
      refreshProgress
    }

    def cancel() { reporter.cancelled = true }

    private def currentProgress   = (phasec * size) + unitc
    private def totalProgress     = (phaseDescriptors.size - 1) * size // -1: drops terminal phase
    private def refreshProgress() = if (size > 0) progress(currentProgress, totalProgress)

    // ----- finding phases --------------------------------------------

<<<<<<< HEAD
    def phaseNamed(name: String): Phase = {
      var p: Phase = firstPhase
      while (p.next != p && p.name != name) p = p.next
      if (p.name != name) NoPhase else p
    }

    val parserPhase        = phaseNamed("parser")
    val namerPhase         = phaseNamed("namer")
    // packageobjects
    val typerPhase         = phaseNamed("typer")
    // superaccessors
    val picklerPhase       = phaseNamed("pickler")
    val refchecksPhase     = phaseNamed("refchecks")
    val uncurryPhase       = phaseNamed("uncurry")
    // tailcalls, specialize
    val specializePhase    = phaseNamed("specialize")
    val explicitouterPhase = phaseNamed("explicitouter")
    val erasurePhase       = phaseNamed("erasure")
    // lazyvals, lambdalift, constructors
    val lambdaLiftPhase    = phaseNamed("lambdalift")
    val flattenPhase       = phaseNamed("flatten")
    val mixinPhase         = phaseNamed("mixin")
    val cleanupPhase       = phaseNamed("cleanup")
    val icodePhase         = phaseNamed("icode")
    // inliner, closelim, dce
    val jvmPhase           = phaseNamed("jvm")
    val msilPhase          = phaseNamed("msil")
=======
    def phaseNamed(name: String): Phase =
      findOrElse(firstPhase.iterator)(_.name == name)(NoPhase)
    
    /** All phases as of 3/2012 here for handiness; the ones in
     *  active use uncommented.
     */
    val parserPhase                  = phaseNamed("parser")
    val namerPhase                   = phaseNamed("namer")
    // val packageobjectsPhase          = phaseNamed("packageobjects")
    val typerPhase                   = phaseNamed("typer")
    // val superaccessorsPhase          = phaseNamed("superaccessors")
    val picklerPhase                 = phaseNamed("pickler")
    val refchecksPhase               = phaseNamed("refchecks")
    // val selectiveanfPhase            = phaseNamed("selectiveanf")
    // val selectivecpsPhase            = phaseNamed("selectivecps")
    val uncurryPhase                 = phaseNamed("uncurry")
    // val tailcallsPhase               = phaseNamed("tailcalls")
    val specializePhase              = phaseNamed("specialize")
    val explicitouterPhase           = phaseNamed("explicitouter")
    val erasurePhase                 = phaseNamed("erasure")
    // val lazyvalsPhase                = phaseNamed("lazyvals")
    val lambdaliftPhase              = phaseNamed("lambdalift")
    // val constructorsPhase            = phaseNamed("constructors")
    val flattenPhase                 = phaseNamed("flatten")
    val mixinPhase                   = phaseNamed("mixin")
    val cleanupPhase                 = phaseNamed("cleanup")
    val icodePhase                   = phaseNamed("icode")
    // val inlinerPhase                 = phaseNamed("inliner")
    // val inlineExceptionHandlersPhase = phaseNamed("inlineExceptionHandlers")
    // val closelimPhase                = phaseNamed("closelim")
    // val dcePhase                     = phaseNamed("dce")
    val jvmPhase                     = phaseNamed("jvm")
>>>>>>> 54b541b1

    def runIsAt(ph: Phase)   = globalPhase.id == ph.id
    def runIsPast(ph: Phase) = globalPhase.id > ph.id
    def runIsAtBytecodeGen   = (runIsAt(jvmPhase)   || runIsAt(msilPhase))
    def runIsAtOptimiz       = (runIsPast(icodePhase) && !runIsAtBytecodeGen)

    isDefined = true

    // ----------- Units and top-level classes and objects --------


    /** add unit to be compiled in this run */
    private def addUnit(unit: CompilationUnit) {
      unitbuf += unit
      _unitbufSize += 1 // counting as they're added so size is cheap
      compiledFiles += unit.source.file.path
    }
    private def checkDeprecatedSettings(unit: CompilationUnit) {
      // issue warnings for any usage of deprecated settings
      settings.userSetSettings filter (_.isDeprecated) foreach { s =>
        unit.deprecationWarning(NoPosition, s.name + " is deprecated: " + s.deprecationMessage.get)
      }
    }

    /* An iterator returning all the units being compiled in this run */
    /* !!! Note: changing this to unitbuf.toList.iterator breaks a bunch
       of tests in tests/res.  This is bad, it means the resident compiler
       relies on an iterator of a mutable data structure reflecting changes
       made to the underlying structure (in whatever accidental way it is
       currently depending upon.)
     */
    def units: Iterator[CompilationUnit] = unitbuf.iterator

    def registerPickle(sym: Symbol): Unit = {
      // Convert all names to the type name: objects don't store pickled data
      if (opt.showPhase && (opt.showNames exists (x => findNamedMember(x.toTypeName, sym) != NoSymbol))) {
        symData get sym foreach { pickle =>
          ShowPickled.show("\n<<-- " + sym.fullName + " -->>\n", pickle, false)
        }
      }
    }

    /** does this run compile given class, module, or case factory? */
    def compiles(sym: Symbol): Boolean =
      if (sym == NoSymbol) false
      else if (symSource.isDefinedAt(sym)) true
      else if (!sym.owner.isPackageClass) compiles(sym.enclosingTopLevelClass)
      else if (sym.isModuleClass) compiles(sym.sourceModule)
      else false

    /** Is this run allowed to redefine the given symbol? Usually this is true
     *  if the run does not already compile `sym`, but for interactive mode
     *  we have a more liberal interpretation.
     */
    def canRedefine(sym: Symbol) = !compiles(sym)

    // --------------- Compilation methods ----------------------------

    protected def runCheckers() {
      val toCheck  = globalPhase.prev
      val canCheck = toCheck.checkable
      val fmt      = if (canCheck) "[Now checking: %s]" else "[Not checkable: %s]"

      inform(fmt format toCheck.name)

      if (canCheck) {
        phase = globalPhase
        if (globalPhase.id >= icodePhase.id) icodeChecker.checkICodes
        else treeChecker.checkTrees
      }
    }

    private def showMembers() =
      opt.showNames foreach (x => showDef(x, opt.declsOnly, globalPhase))

    // If -Yprofile isn't given this will never be triggered.
    lazy val profiler = Class.forName(opt.profileClass).newInstance().asInstanceOf[Profiling]

    // Similarly, this will only be created under -Yshow-syms.
    object trackerFactory extends SymbolTrackers {
      val global: Global.this.type = Global.this
      lazy val trackers = currentRun.units.toList map (x => SymbolTracker(x))
      def snapshot() = {
        inform("\n[[symbol layout at end of " + phase + "]]")
        afterPhase(phase) {
          trackers foreach { t =>
            t.snapshot()
            inform(t.show("Heading from " + phase.prev.name + " to " + phase.name))
          }
        }
      }
    }

    def reportCompileErrors() {
      if (reporter.hasErrors) {
        for ((sym, file) <- symSource.iterator) {
          sym.reset(new loaders.SourcefileLoader(file))
          if (sym.isTerm)
            sym.moduleClass reset loaders.moduleClassLoader
        }
      }
      else {
        def warn(count: Int, what: String, option: Settings#BooleanSetting) = (
          if (option.isDefault && count > 0)
            warning("there were %d %s warnings; re-run with %s for details".format(count, what, option.name))
        )
        warn(deprecationWarnings.size, "deprecation", settings.deprecation)
        warn(uncheckedWarnings.size, "unchecked", settings.unchecked)
        if (macroExpansionFailed)
          warning("some macros could not be expanded and code fell back to overridden methods;"+
                  "\nrecompiling with generated classfiles on the classpath might help.")
        // todo: migrationWarnings
      }
    }

    /** Compile list of source files */
    def compileSources(_sources: List[SourceFile]) {
      val depSources = dependencyAnalysis calculateFiles _sources.distinct
      val sources    = coreClassesFirst(depSources)
      // there is a problem already, e.g. a plugin was passed a bad option
      if (reporter.hasErrors)
        return

      // nothing to compile, but we should still report use of deprecated options
      if (sources.isEmpty) {
        checkDeprecatedSettings(new CompilationUnit(new BatchSourceFile("<no file>", "")))
        reportCompileErrors()
        return
      }

      compileUnits(sources map (new CompilationUnit(_)), firstPhase)
    }

    /** Compile list of units, starting with phase `fromPhase`
     */
    def compileUnits(units: List[CompilationUnit], fromPhase: Phase) {
      try compileUnitsInternal(units, fromPhase)
      catch { case ex =>
        globalError(supplementErrorMessage("uncaught exception during compilation: " + ex.getClass.getName))
        throw ex
      }
    }

    private def compileUnitsInternal(units: List[CompilationUnit], fromPhase: Phase) {
      units foreach addUnit
      if (opt.profileAll) {
        inform("starting CPU profiling on compilation run")
        profiler.startProfiling()
      }
      val startTime = currentTime

      reporter.reset()
      checkDeprecatedSettings(unitbuf.head)
      globalPhase = fromPhase

     while (globalPhase.hasNext && !reporter.hasErrors) {
        val startTime = currentTime
        phase = globalPhase

        if (opt.profCPUPhase) {
          inform("starting CPU profiling on phase " + globalPhase.name)
          profiler profile globalPhase.run
        }
        else globalPhase.run

        // Create a profiling generation for each phase's allocations
        if (opt.profileAny)
          profiler.advanceGeneration(globalPhase.name)

        // progress update
        informTime(globalPhase.description, startTime)
        phaseTimings(globalPhase) = currentTime - startTime

        // print trees
        if (opt.writeICode || opt.printPhase || opt.printLate && runIsAt(cleanupPhase)) {
          if(runIsAt(icodePhase) || runIsAtOptimiz) {
            writeICode() // write icode to *.icode files
          } else {
            if (opt.showTrees) nodePrinters.printAll()
            else printAllUnits()
          }
        }
        // print the symbols presently attached to AST nodes
        if (opt.showSymbols)
          trackerFactory.snapshot()

        // print members
        if (opt.showPhase)
          showMembers()

        // browse trees with swing tree viewer
        if (opt.browsePhase)
          treeBrowser browse (phase.name, units)

        // move the pointer
        globalPhase = globalPhase.next

        // run tree/icode checkers
        if (opt.checkPhase)
          runCheckers()

        // output collected statistics
        if (opt.printStats)
          statistics.print(phase)

        advancePhase
      }
      if (opt.profileAll)
        profiler.stopProfiling()

      if (opt.timings) {
        inform(phaseTimings.formatted)
        inform(unitTimingsFormatted)
      }

      // In case no phase was specified for -Xshow-class/object, show it now for sure.
      if (opt.noShow)
        showMembers()

      reportCompileErrors()
      symSource.keys foreach (x => resetPackageClass(x.owner))
      informTime("total", startTime)

      // save heap snapshot if requested
      if (opt.profileMem) {
        inform("Saving heap snapshot, this could take a while...")
        System.gc()
        profiler.captureSnapshot()
        inform("...done saving heap snapshot.")
        specializeTypes.printSpecStats()
      }

      // record dependency data
      if (!dependencyAnalysis.off)
        dependencyAnalysis.saveDependencyAnalysis()

      // Clear any sets or maps created via perRunCaches.
      perRunCaches.clearAll()

      // Reset project
      if (!stopPhase("namer")) {
        atPhase(namerPhase) {
          resetProjectClasses(definitions.RootClass)
        }
      }
    }

    /** Compile list of abstract files. */
    def compileFiles(files: List[AbstractFile]) {
      try compileSources(files map getSourceFile)
      catch { case ex: IOException => globalError(ex.getMessage()) }
    }

    /** Compile list of files given by their names */
    def compile(filenames: List[String]) {
      try {
        val sources: List[SourceFile] =
          if (isScriptRun && filenames.size > 1) returning(Nil)(_ => globalError("can only compile one script at a time"))
          else filenames map getSourceFile

        compileSources(sources)
      }
      catch { case ex: IOException => globalError(ex.getMessage()) }
    }

    /** Compile abstract file until `globalPhase`, but at least
     *  to phase "namer".
     */
    def compileLate(file: AbstractFile) {
      if (!compiledFiles(file.path))
        compileLate(new CompilationUnit(getSourceFile(file)))
    }

    /** Compile abstract file until `globalPhase`, but at least to phase "namer".
     */
    def compileLate(unit: CompilationUnit) {
      val maxId = math.max(globalPhase.id, typerPhase.id)
      addUnit(unit)

      firstPhase.iterator takeWhile (_.id < maxId) foreach (ph =>
        atPhase(ph)(ph.asInstanceOf[GlobalPhase] applyPhase unit)
      )
      refreshProgress
    }

    /**
     * Attempt to locate a source file providing the given name as a top-level
     * definition in the given context, and add it to the run via compileLate
     * if found.
     */
    def compileSourceFor(context : analyzer.Context, name : Name) = false

    /**
     * Attempt to locate a source file providing the given name as a top-level
     * definition with the given prefix, and add it to the run via compileLate
     * if found.
     */
    def compileSourceFor(qual : Tree, name : Name) = false

    /** Reset package class to state at typer (not sure what this
     *  is needed for?)
     */
    private def resetPackageClass(pclazz: Symbol) {
      atPhase(firstPhase) {
        pclazz.setInfo(atPhase(typerPhase)(pclazz.info))
      }
      if (!pclazz.isRoot) resetPackageClass(pclazz.owner)
    }

    /**
     * Re-orders the source files to
     *  1. ScalaObject
     *  2. LowPriorityImplicits / EmbeddedControls (i.e. parents of Predef)
     *  3. the rest
     *
     * 1 is to avoid cyclic reference errors.
     * 2 is due to the following. When completing "Predef" (*), typedIdent is called
     * for its parents (e.g. "LowPriorityImplicits"). typedIdent checks whether
     * the symbol reallyExists, which tests if the type of the symbol after running
     * its completer is != NoType.
     * If the "namer" phase has not yet run for "LowPriorityImplicits", the symbol
     * has a SourcefileLoader as type. Calling "doComplete" on it does nothing at
     * all, because the source file is part of the files to be compiled anyway.
     * So the "reallyExists" test will return "false".
     * Only after the namer, the symbol has a lazy type which actually computes
     * the info, and "reallyExists" behaves as expected.
     * So we need to make sure that the "namer" phase is run on predef's parents
     * before running it on predef.
     *
     * (*) Predef is completed early when calling "mkAttributedRef" during the
     *   addition of "import Predef._" to sourcefiles. So this situation can't
     *   happen for user classes.
     *
     */
    private def coreClassesFirst(files: List[SourceFile]) = {
      val goLast = 4
      def rank(f: SourceFile) = {
        if (f.file.container.name != "scala") goLast
        else f.file.name match {
          case "ScalaObject.scala"            => 1
          case "LowPriorityImplicits.scala"   => 2
          case "StandardEmbeddings.scala"     => 2
          case "EmbeddedControls.scala"       => 2
          case "Predef.scala"                 => 3 /* Predef.scala before Any.scala, etc. */
          case _                              => goLast
        }
      }
      files sortBy rank
    }
  } // class Run

  def printAllUnits() {
    print("[[syntax trees at end of " + phase + "]]")
    afterPhase(phase) { currentRun.units foreach (treePrinter.print(_)) }
  }

  private def findMemberFromRoot(fullName: Name): Symbol = {
    val segs = nme.segments(fullName.toString, fullName.isTermName)
    if (segs.isEmpty) NoSymbol
    else findNamedMember(segs.tail, definitions.RootClass.info member segs.head)
  }

  private def findNamedMember(fullName: Name, root: Symbol): Symbol = {
    val segs = nme.segments(fullName.toString, fullName.isTermName)
    if (segs.isEmpty || segs.head != root.simpleName) NoSymbol
    else findNamedMember(segs.tail, root)
  }
  private def findNamedMember(segs: List[Name], root: Symbol): Symbol =
    if (segs.isEmpty) root
    else findNamedMember(segs.tail, root.info member segs.head)

  /** We resolve the class/object ambiguity by passing a type/term name.
   */
  def showDef(fullName: Name, declsOnly: Boolean, ph: Phase) = {
    val boringOwners = Set(definitions.AnyClass, definitions.AnyRefClass, definitions.ObjectClass)
    def phased[T](body: => T): T = afterPhase(ph)(body)
    def boringMember(sym: Symbol) = boringOwners(sym.owner)
    def symString(sym: Symbol) = if (sym.isTerm) sym.defString else sym.toString

    def members(sym: Symbol) = phased(sym.info.members filterNot boringMember map symString)
    def decls(sym: Symbol)   = phased(sym.info.decls.toList map symString)
    def bases(sym: Symbol)   = phased(sym.info.baseClasses map (x => x.kindString + " " + x.fullName))

    // make the type/term selections walking from the root.
    val syms = findMemberFromRoot(fullName) match {
      // The name as given was not found, so we'll sift through every symbol in
      // the run looking for plausible matches.
      case NoSymbol => phased(currentRun.symSource.keys map (sym => findNamedMember(fullName, sym)) filterNot (_ == NoSymbol) toList)
      // The name as given matched, so show only that.
      case sym      => List(sym)
    }

    syms foreach { sym =>
      val name        = "\n<<-- %s %s after phase '%s' -->>".format(sym.kindString, sym.fullName, ph.name)
      val baseClasses = bases(sym).mkString("Base classes:\n  ", "\n  ", "")
      val contents =
        if (declsOnly) decls(sym).mkString("Declarations:\n  ", "\n  ", "")
        else members(sym).mkString("Members (excluding Any/AnyRef unless overridden):\n  ", "\n  ", "")

      inform(List(name, baseClasses, contents) mkString "\n\n")
    }
  }

  def getFile(source: AbstractFile, segments: Array[String], suffix: String): File = {
    val outDir = Path(
      settings.outputDirs.outputDirFor(source).path match {
        case ""   => "."
        case path => path
      }
    )
    val dir      = segments.init.foldLeft(outDir)(_ / _).createDirectory()
    new File(dir.path, segments.last + suffix)
  }

  /** Returns the file with the given suffix for the given class. Used for icode writing. */
  def getFile(clazz: Symbol, suffix: String): File = getFile(clazz.sourceFile, clazz.fullName split '.', suffix)

  private def writeICode() {
    val printer = new icodes.TextPrinter(null, icodes.linearizer)
    icodes.classes.values.foreach((cls) => {
      val suffix = if (cls.symbol.hasModuleFlag) "$.icode" else ".icode"
      var file = getFile(cls.symbol, suffix)
//      if (file.exists())
//        file = new File(file.getParentFile(), file.getName() + "1")
      try {
        val stream = new FileOutputStream(file)
        printer.setWriter(new PrintWriter(stream, true))
        printer.printClass(cls)
        informProgress("wrote " + file)
      } catch {
        case ex: IOException =>
          if (opt.debug) ex.printStackTrace()
        globalError("could not write file " + file)
      }
    })
  }
  // In order to not outright break code which overrides onlyPresentation (like sbt 0.7.5.RC0)
  // I restored and deprecated it.  That would be enough to avoid the compilation
  // failure, but the override wouldn't accomplish anything.  So now forInteractive
  // and forScaladoc default to onlyPresentation, which is the same as defaulting
  // to false except in old code.  The downside is that this leaves us calling a
  // deprecated method: but I see no simple way out, so I leave it for now.
  def forJVM           = opt.jvm
  override def forMSIL = opt.msil
  def forInteractive   = onlyPresentation
  def forScaladoc      = onlyPresentation
  def createJavadoc    = false

  @deprecated("Use forInteractive or forScaladoc, depending on what you're after", "2.9.0")
  def onlyPresentation = false
}

object Global {
  /** If possible, instantiate the global specified via -Yglobal-class.
   *  This allows the use of a custom Global subclass with the software which
   *  wraps Globals, such as scalac, fsc, and the repl.
   */
  def fromSettings(settings: Settings, reporter: Reporter): Global = {
    // !!! The classpath isn't known until the Global is created, which is too
    // late, so we have to duplicate it here.  Classpath is too tightly coupled,
    // it is a construct external to the compiler and should be treated as such.
    val parentLoader = settings.explicitParentLoader getOrElse getClass.getClassLoader
    val loader       = ScalaClassLoader.fromURLs(new PathResolver(settings).result.asURLs, parentLoader)
    val name         = settings.globalClass.value
    val clazz        = Class.forName(name, true, loader)
    val cons         = clazz.getConstructor(classOf[Settings], classOf[Reporter])

    cons.newInstance(settings, reporter).asInstanceOf[Global]
  }

  /** A global instantiated this way honors -Yglobal-class setting, and
   *  falls back on calling the Global constructor directly.
   */
  def apply(settings: Settings, reporter: Reporter): Global = {
    val g = (
      if (settings.globalClass.isDefault) null
      else try fromSettings(settings, reporter) catch { case x =>
        reporter.warning(NoPosition, "Failed to instantiate " + settings.globalClass.value + ": " + x)
        null
      }
    )
    if (g != null) g
    else new Global(settings, reporter)
  }
}<|MERGE_RESOLUTION|>--- conflicted
+++ resolved
@@ -1092,35 +1092,6 @@
 
     // ----- finding phases --------------------------------------------
 
-<<<<<<< HEAD
-    def phaseNamed(name: String): Phase = {
-      var p: Phase = firstPhase
-      while (p.next != p && p.name != name) p = p.next
-      if (p.name != name) NoPhase else p
-    }
-
-    val parserPhase        = phaseNamed("parser")
-    val namerPhase         = phaseNamed("namer")
-    // packageobjects
-    val typerPhase         = phaseNamed("typer")
-    // superaccessors
-    val picklerPhase       = phaseNamed("pickler")
-    val refchecksPhase     = phaseNamed("refchecks")
-    val uncurryPhase       = phaseNamed("uncurry")
-    // tailcalls, specialize
-    val specializePhase    = phaseNamed("specialize")
-    val explicitouterPhase = phaseNamed("explicitouter")
-    val erasurePhase       = phaseNamed("erasure")
-    // lazyvals, lambdalift, constructors
-    val lambdaLiftPhase    = phaseNamed("lambdalift")
-    val flattenPhase       = phaseNamed("flatten")
-    val mixinPhase         = phaseNamed("mixin")
-    val cleanupPhase       = phaseNamed("cleanup")
-    val icodePhase         = phaseNamed("icode")
-    // inliner, closelim, dce
-    val jvmPhase           = phaseNamed("jvm")
-    val msilPhase          = phaseNamed("msil")
-=======
     def phaseNamed(name: String): Phase =
       findOrElse(firstPhase.iterator)(_.name == name)(NoPhase)
     
@@ -1153,7 +1124,7 @@
     // val closelimPhase                = phaseNamed("closelim")
     // val dcePhase                     = phaseNamed("dce")
     val jvmPhase                     = phaseNamed("jvm")
->>>>>>> 54b541b1
+    val msilPhase          = phaseNamed("msil")
 
     def runIsAt(ph: Phase)   = globalPhase.id == ph.id
     def runIsPast(ph: Phase) = globalPhase.id > ph.id
