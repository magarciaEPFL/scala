/* NSC -- new Scala compiler
 * Copyright 2005-2012 LAMP/EPFL
 * @author  Martin Odersky
 */

package scala.tools.nsc

import java.io.{ File, FileOutputStream, PrintWriter, IOException, FileNotFoundException }
import java.nio.charset.{ Charset, CharsetDecoder, IllegalCharsetNameException, UnsupportedCharsetException }
import compat.Platform.currentTime
import scala.tools.util.PathResolver
import scala.collection.{ mutable, immutable }
import io.{ SourceReader, AbstractFile, Path }
import reporters.{ Reporter, ConsoleReporter }
import util.{ Exceptional, ClassPath, MergedClassPath, StatisticsInfo, ScalaClassLoader, returning }
import scala.reflect.internal.util.{ NoPosition, SourceFile, NoSourceFile, BatchSourceFile, ScriptSourceFile }
import scala.reflect.internal.pickling.{ PickleBuffer, PickleFormat }
import symtab.{ Flags, SymbolTable, SymbolLoaders, SymbolTrackers }
import symtab.classfile.Pickler
import dependencies.DependencyAnalysis
import plugins.Plugins
import ast._
import ast.parser._
import typechecker._
import transform._
import backend.icode.{ ICodes, GenICode, ICodeCheckers }
import backend.{ ScalaPrimitives, Platform, MSILPlatform, JavaPlatform }
import backend.jvm.{GenJVM, GenASM}
import backend.opt.{ Inliners, InlineExceptionHandlers, ClosureElimination, DeadCodeElimination }
import backend.icode.analysis._
import language.postfixOps
import reflect.internal.StdAttachments
import scala.reflect.ClassTag

class Global(var currentSettings: Settings, var reporter: Reporter)
    extends SymbolTable
    with CompilationUnits
    with Plugins
    with PhaseAssembly
    with Trees
    with Printers
    with DocComments
    with Positions { self =>

  // [Eugene++] would love to find better homes for the new things dumped into Global

  // the mirror --------------------------------------------------

  override def isCompilerUniverse = true

  class GlobalMirror extends Roots(NoSymbol) {
    val universe: self.type = self
    def rootLoader: LazyType = platform.rootLoader
    override def toString = "compiler mirror"
  }

  lazy val rootMirror: Mirror = {
    val rm = new GlobalMirror
    rm.init()
    rm.asInstanceOf[Mirror]
  }
  def RootClass: ClassSymbol = rootMirror.RootClass
  def EmptyPackageClass: ClassSymbol = rootMirror.EmptyPackageClass
  // [Eugene++] this little inconvenience gives us precise types for Expr.mirror and TypeTag.mirror
  // by the way, is it possible to define variant type members?

  override def settings = currentSettings

  import definitions.findNamedMember
  def findMemberFromRoot(fullName: Name): Symbol = rootMirror.findMemberFromRoot(fullName)

  // alternate constructors ------------------------------------------

  def this(reporter: Reporter) =
    this(new Settings(err => reporter.error(null, err)), reporter)

  def this(settings: Settings) =
    this(settings, new ConsoleReporter(settings))

  // fulfilling requirements
  // Renamed AbstractFile to AbstractFileType for backward compatibility:
  // it is difficult for sbt to work around the ambiguity errors which result.
  type AbstractFileType = scala.tools.nsc.io.AbstractFile

  def mkAttributedQualifier(tpe: Type, termSym: Symbol): Tree = gen.mkAttributedQualifier(tpe, termSym)

  def picklerPhase: Phase = if (currentRun.isDefined) currentRun.picklerPhase else NoPhase

  // platform specific elements

  type ThisPlatform = Platform { val global: Global.this.type }

  lazy val platform: ThisPlatform =
    if (forMSIL) new { val global: Global.this.type = Global.this } with MSILPlatform
    else new { val global: Global.this.type = Global.this } with JavaPlatform

  type PlatformClassPath = ClassPath[platform.BinaryRepr]
  type OptClassPath = Option[PlatformClassPath]

  def classPath: PlatformClassPath = platform.classPath

  // sub-components --------------------------------------------------

  /** Generate ASTs */
  type TreeGen = scala.tools.nsc.ast.TreeGen

  override object gen extends {
    val global: Global.this.type = Global.this
  } with TreeGen {
    def mkAttributedCast(tree: Tree, pt: Type): Tree =
      typer.typed(mkCast(tree, pt))
  }

  /** Fold constants */
  object constfold extends {
    val global: Global.this.type = Global.this
  } with ConstantFolder

  /** ICode generator */
  object icodes extends {
    val global: Global.this.type = Global.this
  } with ICodes

  /** Scala primitives, used in genicode */
  object scalaPrimitives extends {
    val global: Global.this.type = Global.this
  } with ScalaPrimitives

  /** Computing pairs of overriding/overridden symbols */
  object overridingPairs extends {
    val global: Global.this.type = Global.this
  } with OverridingPairs

  // Optimizer components

  /** ICode analysis for optimization */
  object analysis extends {
    val global: Global.this.type = Global.this
  } with TypeFlowAnalysis

  /** Copy propagation for optimization */
  object copyPropagation extends {
    val global: Global.this.type = Global.this
  } with CopyPropagation

  // Components for collecting and generating output

  /** Some statistics (normally disabled) set with -Ystatistics */
  object statistics extends {
    val global: Global.this.type = Global.this
  } with StatisticsInfo

  /** Print tree in detailed form */
  object nodePrinters extends {
    val global: Global.this.type = Global.this
  } with NodePrinters {
    var lastPrintedPhase: Phase = NoPhase
    var lastPrintedSource: String = ""
    infolevel = InfoLevel.Verbose

    def showUnit(unit: CompilationUnit) {
      print(" // " + unit.source)
      if (unit.body == null) println(": tree is null")
      else {
        val source = util.stringFromWriter(w => newTreePrinter(w) print unit.body)

        // treePrinter show unit.body
        if (lastPrintedSource == source)
          println(": tree is unchanged since " + lastPrintedPhase)
        else {
          lastPrintedPhase = phase.prev // since we're running inside "exitingPhase"
          lastPrintedSource = source
          println("")
          println(source)
          println("")
        }
      }
    }
  }

  def withInfoLevel[T](infolevel: nodePrinters.InfoLevel.Value)(op: => T) = {
    val saved = nodePrinters.infolevel
    try {
      nodePrinters.infolevel = infolevel
      op
    } finally {
      nodePrinters.infolevel = saved
    }
  }

  /** Representing ASTs as graphs */
  object treeBrowsers extends {
    val global: Global.this.type = Global.this
  } with TreeBrowsers

  val nodeToString = nodePrinters.nodeToString
  val treeBrowser = treeBrowsers.create()

  // ------------ Hooks for interactive mode-------------------------

  /** Called every time an AST node is successfully typechecked in typerPhase.
   */
  def signalDone(context: analyzer.Context, old: Tree, result: Tree) {}

  /** Called from parser, which signals hereby that a method definition has been parsed. */
  def signalParseProgress(pos: Position) {}

  /** Register new context; called for every created context
   */
  def registerContext(c: analyzer.Context) {
    lastSeenContext = c
  }

  /** Register top level class (called on entering the class)
   */
  def registerTopLevelSym(sym: Symbol) {}

// ------------------ Reporting -------------------------------------

  // not deprecated yet, but a method called "error" imported into
  // nearly every trait really must go.  For now using globalError.
<<<<<<< HEAD
  def error(msg: String)       = globalError(msg)
  def globalError(msg: String) = reporter.error(NoPosition, msg)
  def inform(msg: String)      = reporter.echo(msg)
  def warning(msg: String)     = reporter.warning(NoPosition, msg)
=======
  def error(msg: String)                = globalError(msg)
  def inform(msg: String)               = reporter.echo(msg)
  override def globalError(msg: String) = reporter.error(NoPosition, msg)
  override def warning(msg: String)     =
    if (settings.fatalWarnings.value) globalError(msg)
    else reporter.warning(NoPosition, msg)
>>>>>>> 12baa2ea

  // Getting in front of Predef's asserts to supplement with more info.
  // This has the happy side effect of masking the one argument forms
  // of assert and require (but for now I've reproduced them here,
  // because there are a million to fix.)
  @inline final def assert(assertion: Boolean, message: => Any) {
    Predef.assert(assertion, supplementErrorMessage("" + message))
  }
  @inline final def assert(assertion: Boolean) {
    assert(assertion, "")
  }
  @inline final def require(requirement: Boolean, message: => Any) {
    Predef.require(requirement, supplementErrorMessage("" + message))
  }
  @inline final def require(requirement: Boolean) {
    require(requirement, "")
  }

  // Needs to call error to make sure the compile fails.
  override def abort(msg: String): Nothing = {
    error(msg)
    super.abort(msg)
  }

  @inline final def ifDebug(body: => Unit) {
    if (settings.debug.value)
      body
  }
  // Warnings issued only under -Ydebug.  For messages which should reach
  // developer ears, but are not adequately actionable by users.
  @inline final override def debugwarn(msg: => String) {
    if (settings.debug.value)
      warning(msg)
  }

  private def elapsedMessage(msg: String, start: Long) =
    msg + " in " + (currentTime - start) + "ms"

  def informComplete(msg: String): Unit    = reporter.withoutTruncating(inform(msg))
  def informProgress(msg: String)          = if (settings.verbose.value) inform("[" + msg + "]")
  def inform[T](msg: String, value: T): T  = returning(value)(x => inform(msg + x))
  def informTime(msg: String, start: Long) = informProgress(elapsedMessage(msg, start))

  def logError(msg: String, t: Throwable): Unit = ()

  def logAfterEveryPhase[T](msg: String)(op: => T) {
    log("Running operation '%s' after every phase.\n".format(msg) + describeAfterEveryPhase(op))
  }

  def shouldLogAtThisPhase = (
       (settings.log.isSetByUser)
    && ((settings.log containsPhase globalPhase) || (settings.log containsPhase phase))
  )
  // Over 200 closure objects are eliminated by inlining this.
  @inline final def log(msg: => AnyRef) {
    if (shouldLogAtThisPhase)
      inform("[log %s%s] %s".format(globalPhase, atPhaseStackMessage, msg))
  }

  @inline final override def debuglog(msg: => String) {
    if (settings.debug.value)
      log(msg)
  }

  def logThrowable(t: Throwable): Unit = globalError(throwableAsString(t))
  override def throwableAsString(t: Throwable) = util.stackTraceString(t)

// ------------ File interface -----------------------------------------

  private val reader: SourceReader = {
    val defaultEncoding = Properties.sourceEncoding
    val defaultReader   = Properties.sourceReader

    def loadCharset(name: String) =
      try Some(Charset.forName(name))
      catch {
        case _: IllegalCharsetNameException =>
          globalError("illegal charset name '" + name + "'")
          None
        case _: UnsupportedCharsetException =>
          globalError("unsupported charset '" + name + "'")
          None
      }

    val charset = ( if (settings.encoding.isSetByUser) Some(settings.encoding.value) else None ) flatMap loadCharset getOrElse {
      settings.encoding.value = defaultEncoding // A mandatory charset
      Charset.forName(defaultEncoding)
    }

    def loadReader(name: String): Option[SourceReader] = {
      def ccon = Class.forName(name).getConstructor(classOf[CharsetDecoder], classOf[Reporter])

      try Some(ccon.newInstance(charset.newDecoder(), reporter).asInstanceOf[SourceReader])
      catch { case ex: Throwable =>
        globalError("exception while trying to instantiate source reader '" + name + "'")
        None
      }
    }

    ( if (settings.sourceReader.isSetByUser) Some(settings.sourceReader.value) else None ) flatMap loadReader getOrElse {
      new SourceReader(charset.newDecoder(), reporter)
    }
  }

  if (!dependencyAnalysis.off)
    dependencyAnalysis.loadDependencyAnalysis()

  if (settings.verbose.value || settings.Ylogcp.value) {
    // Uses the "do not truncate" inform
    informComplete("[search path for source files: " + classPath.sourcepaths.mkString(",") + "]")
    informComplete("[search path for class files: " + classPath.asClasspathString + "]")
  }

  // The current division between scala.reflect.* and scala.tools.nsc.* is pretty
  // clunky.  It is often difficult to have a setting influence something without having
  // to create it on that side.  For this one my strategy is a constant def at the file
  // where I need it, and then an override in Global with the setting.
  override protected val etaExpandKeepsStar = settings.etaExpandKeepsStar.value
  // Here comes another one...
  override protected val enableTypeVarExperimentals = settings.Xexperimental.value

  def getSourceFile(f: AbstractFile): BatchSourceFile =
    if (settings.script.isSetByUser) ScriptSourceFile(f, reader read f)
    else new BatchSourceFile(f, reader read f)

  def getSourceFile(name: String): SourceFile = {
    val f = AbstractFile.getFile(name)
    if (f eq null) throw new FileNotFoundException(
      "source file '" + name + "' could not be found")
    getSourceFile(f)
  }

  lazy val loaders = new SymbolLoaders {
    val global: Global.this.type = Global.this
  }

  /** Returns the mirror that loaded given symbol */
  def mirrorThatLoaded(sym: Symbol): Mirror = rootMirror

// ------------ Phases -------------------------------------------}

  var globalPhase: Phase = NoPhase

  val MaxPhases = 64

  val phaseWithId: Array[Phase] = Array.fill(MaxPhases)(NoPhase)

  abstract class GlobalPhase(prev: Phase) extends Phase(prev) {
    phaseWithId(id) = this

    def run() {
      echoPhaseSummary(this)
      currentRun.units foreach applyPhase
    }

    def apply(unit: CompilationUnit): Unit

    private val isErased = prev.name == "erasure" || prev.erasedTypes
    override def erasedTypes: Boolean = isErased
    private val isFlat = prev.name == "flatten" || prev.flatClasses
    override def flatClasses: Boolean = isFlat
    private val isSpecialized = prev.name == "specialize" || prev.specialized
    override def specialized: Boolean = isSpecialized
    private val isRefChecked = prev.name == "refchecks" || prev.refChecked
    override def refChecked: Boolean = isRefChecked

    /** Is current phase cancelled on this unit? */
    def cancelled(unit: CompilationUnit) = {
      // run the typer only if in `createJavadoc` mode
      val maxJavaPhase = if (createJavadoc) currentRun.typerPhase.id else currentRun.namerPhase.id
      reporter.cancelled || unit.isJava && this.id > maxJavaPhase
    }

    final def applyPhase(unit: CompilationUnit) {
      if ((unit ne null) && unit.exists)
        lastSeenSourceFile = unit.source

      if (settings.debug.value && (settings.verbose.value || currentRun.size < 5))
        inform("[running phase " + name + " on " + unit + "]")

      val unit0 = currentUnit
      try {
        currentRun.currentUnit = unit
        if (!cancelled(unit)) {
          currentRun.informUnitStarting(this, unit)
          apply(unit)
        }
        currentRun.advanceUnit
      } finally {
        //assert(currentUnit == unit)
        currentRun.currentUnit = unit0
      }
    }
  }

  /** Switch to turn on detailed type logs */
  var printTypings = settings.Ytyperdebug.value
  var printInfers = settings.Yinferdebug.value

  // phaseName = "parser"
  object syntaxAnalyzer extends {
    val global: Global.this.type = Global.this
    val runsAfter = List[String]()
    val runsRightAfter = None
  } with SyntaxAnalyzer

  // !!! I think we're overdue for all these phase objects being lazy vals.
  // There's no way for a Global subclass to provide a custom typer
  // despite the existence of a "def newTyper(context: Context): Typer"
  // which is clearly designed for that, because it's defined in
  // Analyzer and Global's "object analyzer" allows no override. For now
  // I only changed analyzer.
  //
  // factory for phases: namer, packageobjects, typer
  lazy val analyzer = new {
    val global: Global.this.type = Global.this
  } with Analyzer

  // phaseName = "patmat"
  object patmat extends {
    val global: Global.this.type = Global.this
    val runsAfter = List("typer")
    // patmat doesn't need to be right after typer, as long as we run before supperaccesors
    // (sbt does need to run right after typer, so don't conflict)
    val runsRightAfter = None
  } with PatternMatching

  // phaseName = "superaccessors"
  object superAccessors extends {
    val global: Global.this.type = Global.this
    val runsAfter = List("patmat")
    val runsRightAfter = None
  } with SuperAccessors

  // phaseName = "extmethods"
  object extensionMethods extends {
    val global: Global.this.type = Global.this
    val runsAfter = List("superaccessors")
    val runsRightAfter = None
  } with ExtensionMethods

  // phaseName = "pickler"
  object pickler extends {
    val global: Global.this.type = Global.this
    val runsAfter = List("extmethods")
    val runsRightAfter = None
  } with Pickler

  // phaseName = "refchecks"
  override object refChecks extends {
    val global: Global.this.type = Global.this
    val runsAfter = List("pickler")
    val runsRightAfter = None
  } with RefChecks

  // phaseName = "uncurry"
  override object uncurry extends {
    val global: Global.this.type = Global.this
    val runsAfter = List("refchecks")
    val runsRightAfter = None
  } with UnCurry

  // phaseName = "tailcalls"
  object tailCalls extends {
    val global: Global.this.type = Global.this
    val runsAfter = List("uncurry")
    val runsRightAfter = None
  } with TailCalls

  // phaseName = "explicitouter"
  object explicitOuter extends {
    val global: Global.this.type = Global.this
    val runsAfter = List("tailcalls")
    val runsRightAfter = None
  } with ExplicitOuter

  // phaseName = "specialize"
  object specializeTypes extends {
    val global: Global.this.type = Global.this
    val runsAfter = List("")
    val runsRightAfter = Some("tailcalls")
  } with SpecializeTypes

  // phaseName = "erasure"
  override object erasure extends {
    val global: Global.this.type = Global.this
    val runsAfter = List("explicitouter")
    val runsRightAfter = Some("explicitouter")
  } with Erasure

  // phaseName = "posterasure"
  object postErasure extends {
    val global: Global.this.type = Global.this
    val runsAfter = List("erasure")
    val runsRightAfter = Some("erasure")
  } with PostErasure

  // phaseName = "lazyvals"
  object lazyVals extends {
    val global: Global.this.type = Global.this
    val runsAfter = List("erasure")
    val runsRightAfter = None
  } with LazyVals

  // phaseName = "lambdalift"
  object lambdaLift extends {
    val global: Global.this.type = Global.this
    val runsAfter = List("lazyvals")
    val runsRightAfter = None
  } with LambdaLift

  // phaseName = "constructors"
  object constructors extends {
    val global: Global.this.type = Global.this
    val runsAfter = List("lambdalift")
    val runsRightAfter = None
  } with Constructors

  // phaseName = "flatten"
  object flatten extends {
    val global: Global.this.type = Global.this
    val runsAfter = List("constructors")
    val runsRightAfter = None
  } with Flatten

  // phaseName = "mixin"
  object mixer extends {
    val global: Global.this.type = Global.this
    val runsAfter = List("flatten", "constructors")
    val runsRightAfter = None
  } with Mixin

  // phaseName = "cleanup"
  object cleanup extends {
    val global: Global.this.type = Global.this
    val runsAfter = List("mixin")
    val runsRightAfter = None
  } with CleanUp

  // phaseName = "icode"
  object genicode extends {
    val global: Global.this.type = Global.this
    val runsAfter = List("cleanup")
    val runsRightAfter = None
  } with GenICode

  // phaseName = "inliner"
  object inliner extends {
    val global: Global.this.type = Global.this
    val runsAfter = List("icode")
    val runsRightAfter = None
  } with Inliners

  // phaseName = "inlineExceptionHandlers"
  object inlineExceptionHandlers extends {
    val global: Global.this.type = Global.this
    val runsAfter = List("inliner")
    val runsRightAfter = None
  } with InlineExceptionHandlers

  // phaseName = "closelim"
  object closureElimination extends {
    val global: Global.this.type = Global.this
    val runsAfter = List("inlineExceptionHandlers")
    val runsRightAfter = None
  } with ClosureElimination

  // phaseName = "dce"
  object deadCode extends {
    val global: Global.this.type = Global.this
    val runsAfter = List("closelim")
    val runsRightAfter = None
  } with DeadCodeElimination

  // phaseName = "jvm", FJBG-based version
  object genJVM extends {
    val global: Global.this.type = Global.this
    val runsAfter = List("dce")
    val runsRightAfter = None
  } with GenJVM

  // phaseName = "jvm", ASM-based version
  object genASM extends {
    val global: Global.this.type = Global.this
    val runsAfter = List("dce")
    val runsRightAfter = None
  } with GenASM

  // This phase is optional: only added if settings.make option is given.
  // phaseName = "dependencyAnalysis"
  object dependencyAnalysis extends {
    val global: Global.this.type = Global.this
    val runsAfter = List("jvm")
    val runsRightAfter = None
  } with DependencyAnalysis

  // phaseName = "terminal"
  object terminal extends {
    val global: Global.this.type = Global.this
    val phaseName = "terminal"
    val runsAfter = List("jvm", "msil")
    val runsRightAfter = None
  } with SubComponent {
    private var cache: Option[GlobalPhase] = None
    def reset(): Unit = cache = None

    def newPhase(prev: Phase): GlobalPhase =
      cache getOrElse returning(new TerminalPhase(prev))(x => cache = Some(x))

    class TerminalPhase(prev: Phase) extends GlobalPhase(prev) {
      def name = "terminal"
      def apply(unit: CompilationUnit) {}
    }
  }

  // phaseName = "SAMPLE PHASE"
  object sampleTransform extends {
    val global: Global.this.type = Global.this
    val runsAfter = List[String]()
    val runsRightAfter = None
  } with SampleTransform

  /** The checkers are for validating the compiler data structures
   *  at phase boundaries.
   */

  /** Tree checker */
  object treeChecker extends {
    val global: Global.this.type = Global.this
  } with TreeCheckers

  /** Icode verification */
  object icodeCheckers extends {
    val global: Global.this.type = Global.this
  } with ICodeCheckers

  object icodeChecker extends icodeCheckers.ICodeChecker()

  object typer extends analyzer.Typer(
    analyzer.NoContext.make(EmptyTree, RootClass, newScope)
  )

  /** Add the internal compiler phases to the phases set.
   *  This implementation creates a description map at the same time.
   */
  protected def computeInternalPhases() {
    // Note: this fits -Xshow-phases into 80 column width, which it is
    // desirable to preserve.
    val phs = List(
      syntaxAnalyzer          -> "parse source into ASTs, perform simple desugaring",
      analyzer.namerFactory   -> "resolve names, attach symbols to named trees",
      analyzer.packageObjects -> "load package objects",
      analyzer.typerFactory   -> "the meat and potatoes: type the trees",
      patmat                  -> "translate match expressions",
      superAccessors          -> "add super accessors in traits and nested classes",
      extensionMethods        -> "add extension methods for inline classes",
      pickler                 -> "serialize symbol tables",
      refChecks               -> "reference/override checking, translate nested objects",
      uncurry                 -> "uncurry, translate function values to anonymous classes",
      tailCalls               -> "replace tail calls by jumps",
      specializeTypes         -> "@specialized-driven class and method specialization",
      explicitOuter           -> "this refs to outer pointers, translate patterns",
      erasure                 -> "erase types, add interfaces for traits",
      postErasure             -> "clean up erased inline classes",
      lazyVals                -> "allocate bitmaps, translate lazy vals into lazified defs",
      lambdaLift              -> "move nested functions to top level",
      constructors            -> "move field definitions into constructors",
      mixer                   -> "mixin composition",
      cleanup                 -> "platform-specific cleanups, generate reflective calls",
      genicode                -> "generate portable intermediate code",
      inliner                 -> "optimization: do inlining",
      inlineExceptionHandlers -> "optimization: inline exception handlers",
      closureElimination      -> "optimization: eliminate uncalled closures",
      deadCode                -> "optimization: eliminate dead code",
      terminal                -> "The last phase in the compiler chain"
    )

    phs foreach (addToPhasesSet _).tupled
  }
  // This is slightly inelegant but it avoids adding a new member to SubComponent,
  // and attractive -Xshow-phases output is unlikely if the descs span 20 files anyway.
  private val otherPhaseDescriptions = Map(
    "flatten"  -> "eliminate inner classes",
    "jvm"      -> "generate JVM bytecode"
  ) withDefaultValue ""

  protected def computePlatformPhases() = platform.platformPhases foreach { sub =>
    addToPhasesSet(sub, otherPhaseDescriptions(sub.phaseName))
  }

  // sequences the phase assembly
  protected def computePhaseDescriptors: List[SubComponent] = {
    computeInternalPhases()       // Global.scala
    computePlatformPhases()       // backend/Platform.scala
    computePluginPhases()         // plugins/Plugins.scala
    buildCompilerFromPhasesSet()  // PhaseAssembly.scala
  }

  /* The phase descriptor list */
  lazy val phaseDescriptors: List[SubComponent] = computePhaseDescriptors

  /* The set of phase objects that is the basis for the compiler phase chain */
  protected lazy val phasesSet     = new mutable.HashSet[SubComponent]
  protected lazy val phasesDescMap = new mutable.HashMap[SubComponent, String] withDefaultValue ""
  private lazy val phaseTimings = new Phases.TimingModel   // tracking phase stats

  protected def addToPhasesSet(sub: SubComponent, descr: String) {
    phasesSet += sub
    phasesDescMap(sub) = descr
  }

  /** The names of the phases. */
  lazy val phaseNames = {
    new Run // force some initialization
    phaseDescriptors map (_.phaseName)
  }

  /** A description of the phases that will run */
  def phaseDescriptions: String = {
    val width = phaseNames map (_.length) max
    val fmt   = "%" + width + "s  %2s  %s\n"

    val line1 = fmt.format("phase name", "id", "description")
    val line2 = fmt.format("----------", "--", "-----------")
    val descs = phaseDescriptors.zipWithIndex map {
      case (ph, idx) => fmt.format(ph.phaseName, idx + 1, phasesDescMap(ph))
    }
    line1 :: line2 :: descs mkString
  }
  /** Summary of the per-phase values of nextFlags and newFlags, shown
   *  with -Xshow-phases if -Ydebug also given.
   */
  def phaseFlagDescriptions: String = {
    val width = phaseNames map (_.length) max
    val fmt   = "%" + width + "s  %2s  %s\n"

    val line1 = fmt.format("phase name", "id", "new flags")
    val line2 = fmt.format("----------", "--", "---------")
    val descs = phaseDescriptors.zipWithIndex map {
      case (ph, idx) =>
        def fstr1 = if (ph.phaseNewFlags == 0L) "" else "[START] " + Flags.flagsToString(ph.phaseNewFlags)
        def fstr2 = if (ph.phaseNextFlags == 0L) "" else "[END] " + Flags.flagsToString(ph.phaseNextFlags)
        val fstr = (
          if (ph.ownPhase.id == 1) Flags.flagsToString(Flags.InitialFlags)
          else if (ph.phaseNewFlags != 0L && ph.phaseNextFlags != 0L) fstr1 + " " + fstr2
          else fstr1 + fstr2
        )
        fmt.format(ph.phaseName, idx + 1, fstr)
    }
    line1 :: line2 :: descs mkString
  }

  /** Returns List of (phase, value) pairs, including only those
   *  where the value compares unequal to the previous phase's value.
   */
  def afterEachPhase[T](op: => T): List[(Phase, T)] = {
    phaseDescriptors.map(_.ownPhase).filterNot(_ eq NoPhase).foldLeft(List[(Phase, T)]()) { (res, ph) =>
      val value = exitingPhase(ph)(op)
      if (res.nonEmpty && res.head._2 == value) res
      else ((ph, value)) :: res
    } reverse
  }

  /** Returns List of ChangeAfterPhase objects, encapsulating those
   *  phase transitions where the result of the operation gave a different
   *  list than it had when run during the previous phase.
   */
  def changesAfterEachPhase[T](op: => List[T]): List[ChangeAfterPhase[T]] = {
    val ops = ((NoPhase, Nil)) :: afterEachPhase(op)

    ops sliding 2 map {
      case (_, before) :: (ph, after) :: Nil =>
        val lost   = before filterNot (after contains _)
        val gained = after filterNot (before contains _)
        ChangeAfterPhase(ph, lost, gained)
      case _ => ???
    } toList
  }
  private def numberedPhase(ph: Phase) = "%2d/%s".format(ph.id, ph.name)

  case class ChangeAfterPhase[+T](ph: Phase, lost: List[T], gained: List[T]) {
    private def mkStr(what: String, xs: List[_]) = (
      if (xs.isEmpty) ""
      else xs.mkString(what + " after " + numberedPhase(ph) + " {\n  ", "\n  ", "\n}\n")
    )
    override def toString = mkStr("Lost", lost) + mkStr("Gained", gained)
  }

  def describeAfterEachPhase[T](op: => T): List[String] =
    afterEachPhase(op) map { case (ph, t) => "[after %-15s] %s".format(numberedPhase(ph), t) }

  def describeAfterEveryPhase[T](op: => T): String =
    describeAfterEachPhase(op) map ("  " + _ + "\n") mkString

  def printAfterEachPhase[T](op: => T): Unit =
    describeAfterEachPhase(op) foreach (m => println("  " + m))

  // ------------ Invalidations ---------------------------------

  /** Is given package class a system package class that cannot be invalidated?
   */
  private def isSystemPackageClass(pkg: Symbol) =
    // [Eugene++ to Martin] please, verify
// was:    pkg == definitions.RootClass ||
    pkg == RootClass ||
    pkg == definitions.ScalaPackageClass || {
      val pkgname = pkg.fullName
      (pkgname startsWith "scala.") && !(pkgname startsWith "scala.tools")
    }

  /** Invalidates packages that contain classes defined in a classpath entry, and
   *  rescans that entry.
   *  @param path  A fully qualified name that refers to a directory or jar file that's
   *               an entry on the classpath.
   *  First, causes the classpath entry referred to by `path` to be rescanned, so that
   *  any new files or deleted files or changes in subpackages are picked up.
   *  Second, invalidates any packages for which one of the following considitions is met:

   *   - the classpath entry contained during the last compilation run classfiles
   *     that represent a member in the package
   *   - the classpath entry now contains classfiles
   *     that represent a member in the package
   *   - the set of subpackages has changed.
   *
   *  The invalidated packages are reset in their entirety; all member classes and member packages
   *  are re-accessed using the new classpath.
   *  Not invalidated are system packages that the compiler needs to access as parts
   *  of standard definitions. The criterion what is a system package is currently:
   *  any package rooted in "scala", with the exception of packages rooted in "scala.tools".
   *  This can be refined later.
   *  @return A pair consisting of
   *    - a list of invalidated packages
   *    - a list of of packages that should have been invalidated but were not because
   *      they are system packages.
   */
  def invalidateClassPathEntries(paths: String*): (List[ClassSymbol], List[ClassSymbol]) = {
    val invalidated, failed = new mutable.ListBuffer[ClassSymbol]
    classPath match {
      case cp: MergedClassPath[_] =>
        def assoc(path: String): List[(PlatformClassPath, PlatformClassPath)] = {
          val dir = AbstractFile getDirectory path
          val canonical = dir.canonicalPath
          def matchesCanonical(e: ClassPath[_]) = e.origin match {
            case Some(opath) =>
              (AbstractFile getDirectory opath).canonicalPath == canonical
            case None =>
              false
          }
          cp.entries find matchesCanonical match {
            case Some(oldEntry) =>
              List(oldEntry -> cp.context.newClassPath(dir))
            case None =>
              println(s"canonical = $canonical, origins = ${cp.entries map (_.origin)}")
              error(s"cannot invalidate: no entry named $path in classpath $classPath")
              List()
          }
        }
        val subst = Map(paths flatMap assoc: _*)
        if (subst.nonEmpty) {
          platform updateClassPath subst
          informProgress(s"classpath updated on entries [${subst.keys mkString ","}]")
          def mkClassPath(elems: Iterable[PlatformClassPath]): PlatformClassPath =
            if (elems.size == 1) elems.head
            else new MergedClassPath(elems, classPath.context)
          val oldEntries = mkClassPath(subst.keys)
          val newEntries = mkClassPath(subst.values)
          // [Eugene++ to Martin] please, verify
// was:          reSync(definitions.RootClass, Some(classPath), Some(oldEntries), Some(newEntries), invalidated, failed)
          reSync(RootClass, Some(classPath), Some(oldEntries), Some(newEntries), invalidated, failed)
        }
    }
    def show(msg: String, syms: collection.Traversable[Symbol]) =
      if (syms.nonEmpty)
        informProgress(s"$msg: ${syms map (_.fullName) mkString ","}")
    show("invalidated packages", invalidated)
    show("could not invalidate system packages", failed)
    (invalidated.toList, failed.toList)
  }

  /** Re-syncs symbol table with classpath
   *  @param root         The root symbol to be resynced (a package class)
   *  @param allEntries   Optionally, the corresponding package in the complete current classPath
   *  @param oldEntries   Optionally, the corresponding package in the old classPath entries
   *  @param newEntries   Optionally, the corresponding package in the new classPath entries
   *  @param invalidated  A listbuffer collecting the invalidated package classes
   *  @param failed       A listbuffer collecting system package classes which could not be invalidated
   * The resyncing strategy is determined by the absence or presence of classes and packages.
   * If either oldEntries or newEntries contains classes, root is invalidated, provided a corresponding package
   * exists in allEntries, or otherwise is removed.
   * Otherwise, the action is determined by the following matrix, with columns:
   *
   *      old new all sym   action
   *       +   +   +   +    recurse into all child packages of old ++ new
   *       +   -   +   +    invalidate root
   *       +   -   -   +    remove root from its scope
   *       -   +   +   +    invalidate root
   *       -   +   +   -    create and enter root
   *       -   -   *   *    no action
   *
   *  Here, old, new, all mean classpaths and sym means symboltable. + is presence of an
   *  entry in its column, - is absence, * is don't care.
   *
   *  Note that new <= all and old <= sym, so the matrix above covers all possibilities.
   */
  private def reSync(root: ClassSymbol,
             allEntries: OptClassPath, oldEntries: OptClassPath, newEntries: OptClassPath,
             invalidated: mutable.ListBuffer[ClassSymbol], failed: mutable.ListBuffer[ClassSymbol]) {
    ifDebug(informProgress(s"syncing $root, $oldEntries -> $newEntries"))

    val getName: ClassPath[platform.BinaryRepr] => String = (_.name)
    def hasClasses(cp: OptClassPath) = cp.isDefined && cp.get.classes.nonEmpty
    def invalidateOrRemove(root: ClassSymbol) = {
      allEntries match {
        case Some(cp) => root setInfo new loaders.PackageLoader(cp)
        case None => root.owner.info.decls unlink root.sourceModule
      }
      invalidated += root
    }
    def packageNames(cp: PlatformClassPath): Set[String] = cp.packages.toSet map getName
    def subPackage(cp: PlatformClassPath, name: String): OptClassPath =
      cp.packages find (cp1 => getName(cp1) == name)

    val classesFound = hasClasses(oldEntries) || hasClasses(newEntries)
    if (classesFound && !isSystemPackageClass(root)) {
      invalidateOrRemove(root)
    } else {
      if (classesFound) {
        // [Eugene++ to Martin] please, verify
// was:        if (root.isRoot) invalidateOrRemove(definitions.EmptyPackageClass)
        if (root.isRoot) invalidateOrRemove(EmptyPackageClass)
        else failed += root
      }
      (oldEntries, newEntries) match {
        case (Some(oldcp) , Some(newcp)) =>
          for (pstr <- packageNames(oldcp) ++ packageNames(newcp)) {
            val pname = newTermName(pstr)
            val pkg = (root.info decl pname) orElse {
              // package was created by external agent, create symbol to track it
              assert(!subPackage(oldcp, pstr).isDefined)
              loaders.enterPackage(root, pstr, new loaders.PackageLoader(allEntries.get))
            }
            reSync(
                pkg.moduleClass.asInstanceOf[ClassSymbol],
                subPackage(allEntries.get, pstr), subPackage(oldcp, pstr), subPackage(newcp, pstr),
                invalidated, failed)
          }
        case (Some(oldcp), None) =>
          invalidateOrRemove(root)
        case (None, Some(newcp)) =>
          invalidateOrRemove(root)
        case (None, None) =>
      }
    }
  }

  /** Invalidate contents of setting -Yinvalidate */
  def doInvalidation() = settings.Yinvalidate.value match {
    case "" =>
    case entry => invalidateClassPathEntries(entry)
  }

  // ----------- Runs ---------------------------------------

  private var curRun: Run = null
  private var curRunId = 0

  /** A hook that lets subclasses of `Global` define whether a package or class should be kept loaded for the
   *  next compiler run. If the parameter `sym` is a class or object, and `clearOnNextRun(sym)` returns `true`,
   *  then the symbol is unloaded and reset to its state before the last compiler run. If the parameter `sym` is
   *  a package, and clearOnNextRun(sym)` returns `true`, the package is recursively searched for
   *  classes to drop.
   *
   *  Example: Let's say I want a compiler that drops all classes corresponding to the current project
   *  between runs. Then `keepForNextRun` of a toplevel class or object should return `true` if the
   *  class or object does not form part of the current project, `false` otherwise. For a package,
   *  clearOnNextRun should return `true` if no class in that package forms part of the current project,
   *  `false` otherwise.
   *
   *  @param    sym A class symbol, object symbol, package, or package class.
   */
  @deprecated("use invalidateClassPathEntries instead")
  def clearOnNextRun(sym: Symbol) = false
    /* To try out clearOnNext run on the scala.tools.nsc project itself
     * replace `false` above with the following code

    settings.Xexperimental.value && { sym.isRoot || {
      sym.fullName match {
        case "scala" | "scala.tools" | "scala.tools.nsc" => true
        case _ => sym.owner.fullName.startsWith("scala.tools.nsc")
      }
    }}

     * Then, fsc -Xexperimental clears the nsc project between successive runs of `fsc`.
     */

  /** Remove the current run when not needed anymore. Used by the build
   *  manager to save on the memory foot print. The current run holds on
   *  to all compilation units, which in turn hold on to trees.
   */
  private [nsc] def dropRun() {
    curRun = null
  }

  object typeDeconstruct extends {
    val global: Global.this.type = Global.this
  } with interpreter.StructuredTypeStrings

  /** There are common error conditions where when the exception hits
   *  here, currentRun.currentUnit is null.  This robs us of the knowledge
   *  of what file was being compiled when it broke.  Since I really
   *  really want to know, this hack.
   */
  private var lastSeenSourceFile: SourceFile = NoSourceFile

  /** Let's share a lot more about why we crash all over the place.
   *  People will be very grateful.
   */
  private var lastSeenContext: analyzer.Context = null

  /** The currently active run
   */
  def currentRun: Run              = curRun
  def currentUnit: CompilationUnit = if (currentRun eq null) NoCompilationUnit else currentRun.currentUnit
  def currentSource: SourceFile    = if (currentUnit.exists) currentUnit.source else lastSeenSourceFile

  // TODO - trim these to the absolute minimum.
  @inline final def exitingErasure[T](op: => T): T        = exitingPhase(currentRun.erasurePhase)(op)
  @inline final def exitingExplicitOuter[T](op: => T): T  = exitingPhase(currentRun.explicitouterPhase)(op)
  @inline final def exitingFlatten[T](op: => T): T        = exitingPhase(currentRun.flattenPhase)(op)
  @inline final def exitingIcode[T](op: => T): T          = exitingPhase(currentRun.icodePhase)(op)
  @inline final def exitingMixin[T](op: => T): T          = exitingPhase(currentRun.mixinPhase)(op)
  @inline final def exitingPickler[T](op: => T): T        = exitingPhase(currentRun.picklerPhase)(op)
  @inline final def exitingRefchecks[T](op: => T): T      = exitingPhase(currentRun.refchecksPhase)(op)
  @inline final def exitingSpecialize[T](op: => T): T     = exitingPhase(currentRun.specializePhase)(op)
  @inline final def exitingTyper[T](op: => T): T          = exitingPhase(currentRun.typerPhase)(op)
  @inline final def exitingUncurry[T](op: => T): T        = exitingPhase(currentRun.uncurryPhase)(op)
  @inline final def enteringErasure[T](op: => T): T       = enteringPhase(currentRun.erasurePhase)(op)
  @inline final def enteringExplicitOuter[T](op: => T): T = enteringPhase(currentRun.explicitouterPhase)(op)
  @inline final def enteringFlatten[T](op: => T): T       = enteringPhase(currentRun.flattenPhase)(op)
  @inline final def enteringIcode[T](op: => T): T         = enteringPhase(currentRun.icodePhase)(op)
  @inline final def enteringMixin[T](op: => T): T         = enteringPhase(currentRun.mixinPhase)(op)
  @inline final def enteringPickler[T](op: => T): T       = enteringPhase(currentRun.picklerPhase)(op)
  @inline final def enteringRefchecks[T](op: => T): T     = enteringPhase(currentRun.refchecksPhase)(op)
  @inline final def enteringSpecialize[T](op: => T): T    = enteringPhase(currentRun.specializePhase)(op)
  @inline final def enteringTyper[T](op: => T): T         = enteringPhase(currentRun.typerPhase)(op)
  @inline final def enteringUncurry[T](op: => T): T       = enteringPhase(currentRun.uncurryPhase)(op)

  def explainContext(c: analyzer.Context): String = (
    if (c == null) "" else (
     """| context owners: %s
        |
        |Enclosing block or template:
        |%s""".format(
          c.owner.ownerChain.takeWhile(!_.isPackageClass).mkString(" -> "),
          nodePrinters.nodeToString(c.enclClassOrMethod.tree)
        )
    )
  )
  // Owners up to and including the first package class.
  private def ownerChainString(sym: Symbol): String = (
    if (sym == null) ""
    else sym.ownerChain.span(!_.isPackageClass) match {
      case (xs, pkg :: _) => (xs :+ pkg) mkString " -> "
      case _              => sym.ownerChain mkString " -> " // unlikely
    }
  )
  private def formatExplain(pairs: (String, Any)*): String = (
    pairs.toList collect { case (k, v) if v != null => "%20s: %s".format(k, v) } mkString "\n"
  )

  def explainTree(t: Tree): String = formatExplain(
  )

  /** Don't want to introduce new errors trying to report errors,
   *  so swallow exceptions.
   */
  override def supplementErrorMessage(errorMessage: String): String = try {
    val tree      = analyzer.lastTreeToTyper
    val sym       = tree.symbol
    val tpe       = tree.tpe
    val enclosing = lastSeenContext.enclClassOrMethod.tree

    val info1 = formatExplain(
      "while compiling"    -> currentSource.path,
      "during phase"       -> ( if (globalPhase eq phase) phase else "global=%s, enteringPhase=%s".format(globalPhase, phase) ),
      "library version"    -> scala.util.Properties.versionString,
      "compiler version"   -> Properties.versionString,
      "reconstructed args" -> settings.recreateArgs.mkString(" ")
    )
    val info2 = formatExplain(
      "last tree to typer" -> tree.summaryString,
      "symbol"             -> Option(sym).fold("null")(_.debugLocationString),
      "symbol definition"  -> Option(sym).fold("null")(_.defString),
      "tpe"                -> tpe,
      "symbol owners"      -> ownerChainString(sym),
      "context owners"     -> ownerChainString(lastSeenContext.owner)
    )
    val info3: List[String] = (
         ( List("== Enclosing template or block ==", nodePrinters.nodeToString(enclosing).trim) )
      ++ ( if (tpe eq null) Nil else List("== Expanded type of tree ==", typeDeconstruct.show(tpe)) )
      ++ ( if (!settings.debug.value) Nil else List("== Current unit body ==", nodePrinters.nodeToString(currentUnit.body)) )
      ++ ( List(errorMessage) )
    )

    ("\n" + info1) :: info2 :: info3 mkString "\n\n"
  }
  catch { case x: Exception => errorMessage }

  /** The id of the currently active run
   */
  override def currentRunId = curRunId

  def echoPhaseSummary(ph: Phase) = {
    /** Only output a summary message under debug if we aren't echoing each file. */
    if (settings.debug.value && !(settings.verbose.value || currentRun.size < 5))
      inform("[running phase " + ph.name + " on " + currentRun.size +  " compilation units]")
  }

  /** Collects for certain classes of warnings during this run. */
  class ConditionalWarning(what: String, option: Settings#BooleanSetting) {
    val warnings = new mutable.ListBuffer[(Position, String)]
    def warn(pos: Position, msg: String) =
      if (option.value) reporter.warning(pos, msg)
      else warnings += ((pos, msg))
    def summarize() =
      if (option.isDefault && warnings.nonEmpty)
        reporter.warning(NoPosition, "there were %d %s warnings; re-run with %s for details".format(warnings.size, what, option.name))
  }

  def newUnitParser(code: String)      = new syntaxAnalyzer.UnitParser(newCompilationUnit(code))
  def newUnitScanner(code: String)     = new syntaxAnalyzer.UnitScanner(newCompilationUnit(code))
  def newCompilationUnit(code: String) = new CompilationUnit(newSourceFile(code))
  def newSourceFile(code: String)      = new BatchSourceFile("<console>", code)

  /** A Run is a single execution of the compiler on a sets of units
   */
  class Run {
    /** Have been running into too many init order issues with Run
     *  during erroneous conditions.  Moved all these vals up to the
     *  top of the file so at least they're not trivially null.
     */
    var isDefined = false
    /** The currently compiled unit; set from GlobalPhase */
    var currentUnit: CompilationUnit = NoCompilationUnit

    // This change broke sbt; I gave it the thrilling name of uncheckedWarnings0 so
    // as to recover uncheckedWarnings for its ever-fragile compiler interface.
    val deprecationWarnings0 = new ConditionalWarning("deprecation", settings.deprecation)
    val uncheckedWarnings0 = new ConditionalWarning("unchecked", settings.unchecked)
    val featureWarnings = new ConditionalWarning("feature", settings.feature)
    val inlinerWarnings = new ConditionalWarning("inliner", settings.YinlinerWarnings)
    val allConditionalWarnings = List(deprecationWarnings0, uncheckedWarnings0, featureWarnings, inlinerWarnings)

    // for sbt's benefit
    def uncheckedWarnings: List[(Position, String)] = uncheckedWarnings0.warnings.toList
    def deprecationWarnings: List[(Position, String)] = deprecationWarnings0.warnings.toList

    var reportedFeature = Set[Symbol]()

    /** A flag whether macro expansions failed */
    var macroExpansionFailed = false

    /** To be initialized from firstPhase. */
    private var terminalPhase: Phase = NoPhase

    private val unitbuf = new mutable.ListBuffer[CompilationUnit]
    val compiledFiles   = new mutable.HashSet[String]

    /** A map from compiled top-level symbols to their source files */
    val symSource = new mutable.HashMap[Symbol, AbstractFile]

    /** A map from compiled top-level symbols to their picklers */
    val symData = new mutable.HashMap[Symbol, PickleBuffer]

    private var phasec: Int       = 0   // phases completed
    private var unitc: Int        = 0   // units completed this phase
    private var _unitbufSize = 0

    def size = _unitbufSize
    override def toString = "scalac Run for:\n  " + compiledFiles.toList.sorted.mkString("\n  ")

    // Calculate where to stop based on settings -Ystop-before or -Ystop-after.
    // Slightly complicated logic due to wanting -Ystop-before:parser to fail rather
    // than mysteriously running to completion.
    private lazy val stopPhaseSetting = {
      val result = phaseDescriptors sliding 2 collectFirst {
        case xs if xs exists (settings.stopBefore contains _.phaseName) => if (settings.stopBefore contains xs.head.phaseName) xs.head else xs.last
        case xs if settings.stopAfter contains xs.head.phaseName        => xs.last
      }
      if (result exists (_.phaseName == "parser"))
        globalError("Cannot stop before parser phase.")

      result
    }
    // The phase to stop BEFORE running.
    protected def stopPhase(name: String) = stopPhaseSetting exists (_.phaseName == name)
    protected def skipPhase(name: String) = settings.skip contains name

    /** As definitions.init requires phase != NoPhase, and calling phaseDescriptors.head
     *  will force init, there is some jockeying herein regarding init order: instead of
     *  taking the head descriptor we create a parser phase directly.
     */
    private val firstPhase = {
      /** Initialization. */
      curRunId += 1
      curRun = this

      /** Set phase to a newly created syntaxAnalyzer and call definitions.init. */
      val parserPhase: Phase = syntaxAnalyzer.newPhase(NoPhase)
      phase = parserPhase
      definitions.init()

      // Flush the cache in the terminal phase: the chain could have been built
      // before without being used. (This happens in the interpreter.)
      terminal.reset

      // Each subcomponent supplies a phase, which are chained together.
      //   If -Ystop:phase is given, neither that phase nor any beyond it is added.
      //   If -Yskip:phase is given, that phase will be skipped.
      val phaseLinks = {
        val phs = (
          phaseDescriptors.tail
            takeWhile (pd => !stopPhase(pd.phaseName))
            filterNot (pd =>  skipPhase(pd.phaseName))
        )
        // Ensure there is a terminal phase at the end, since -Ystop may have limited the phases.
        if (phs.isEmpty || (phs.last ne terminal)) phs :+ terminal
        else phs
      }
      // Link them together.
      phaseLinks.foldLeft(parserPhase)((chain, ph) => ph newPhase chain)
      parserPhase
    }

    /** Reset all classes contained in current project, as determined by
     *  the clearOnNextRun hook
     */
    @deprecated("use invalidateClassPathEntries instead")
    def resetProjectClasses(root: Symbol): Unit = try {
      def unlink(sym: Symbol) =
        if (sym != NoSymbol) root.info.decls.unlink(sym)
      if (settings.verbose.value) inform("[reset] recursing in "+root)
      val toReload = mutable.Set[String]()
      for (sym <- root.info.decls) {
        if (sym.isInitialized && clearOnNextRun(sym))
          if (sym.isPackage) {
            resetProjectClasses(sym.moduleClass)
            openPackageModule(sym.moduleClass)
          } else {
            unlink(sym)
            unlink(root.info.decls.lookup(
              if (sym.isTerm) sym.name.toTypeName else sym.name.toTermName))
            toReload += sym.fullName
              // note: toReload could be set twice with the same name
              // but reinit must happen only once per name. That's why
              // the following classPath.findClass { ... } code cannot be moved here.
          }
      }
      for (fullname <- toReload)
        classPath.findClass(fullname) match {
          case Some(classRep) =>
            if (settings.verbose.value) inform("[reset] reinit "+fullname)
            loaders.initializeFromClassPath(root, classRep)
          case _ =>
        }
    } catch {
      case ex: Throwable =>
        // this handler should not be nessasary, but it seems that `fsc`
        // eats exceptions if they appear here. Need to find out the cause for
        // this and fix it.
        inform("[reset] exception happened: "+ex);
        ex.printStackTrace();
        throw ex
    }

    // --------------- Miscellania -------------------------------

    /** Progress tracking.  Measured in "progress units" which are 1 per
     *  compilation unit per phase completed.
     *
     *  @param    current   number of "progress units" completed
     *  @param    total     total number of "progress units" in run
     */
    def progress(current: Int, total: Int) {}

    /**
     * For subclasses to override. Called when `phase` is about to be run on `unit`.
     * Variables are passed explicitly to indicate that `globalPhase` and `currentUnit` have been set.
     */
    def informUnitStarting(phase: Phase, unit: CompilationUnit) { }

    /** take note that phase is completed
     *  (for progress reporting)
     */
    def advancePhase() {
      unitc = 0
      phasec += 1
      refreshProgress
    }
    /** take note that a phase on a unit is completed
     *  (for progress reporting)
     */
    def advanceUnit() {
      unitc += 1
      refreshProgress
    }

    def cancel() { reporter.cancelled = true }

    private def currentProgress   = (phasec * size) + unitc
    private def totalProgress     = (phaseDescriptors.size - 1) * size // -1: drops terminal phase
    private def refreshProgress() = if (size > 0) progress(currentProgress, totalProgress)

    // ----- finding phases --------------------------------------------

    def phaseNamed(name: String): Phase =
      findOrElse(firstPhase.iterator)(_.name == name)(NoPhase)

    /** All phases as of 3/2012 here for handiness; the ones in
     *  active use uncommented.
     */
    val parserPhase                  = phaseNamed("parser")
    val namerPhase                   = phaseNamed("namer")
    // val packageobjectsPhase          = phaseNamed("packageobjects")
    val typerPhase                   = phaseNamed("typer")
    val inlineclassesPhase           = phaseNamed("inlineclasses")
    // val superaccessorsPhase          = phaseNamed("superaccessors")
    val picklerPhase                 = phaseNamed("pickler")
    val refchecksPhase               = phaseNamed("refchecks")
    // val selectiveanfPhase            = phaseNamed("selectiveanf")
    // val selectivecpsPhase            = phaseNamed("selectivecps")
    val uncurryPhase                 = phaseNamed("uncurry")
    // val tailcallsPhase               = phaseNamed("tailcalls")
    val specializePhase              = phaseNamed("specialize")
    val explicitouterPhase           = phaseNamed("explicitouter")
    val erasurePhase                 = phaseNamed("erasure")
    // val lazyvalsPhase                = phaseNamed("lazyvals")
    val lambdaliftPhase              = phaseNamed("lambdalift")
    // val constructorsPhase            = phaseNamed("constructors")
    val flattenPhase                 = phaseNamed("flatten")
    val mixinPhase                   = phaseNamed("mixin")
    val cleanupPhase                 = phaseNamed("cleanup")
    val icodePhase                   = phaseNamed("icode")
    val inlinerPhase                 = phaseNamed("inliner")
    val inlineExceptionHandlersPhase = phaseNamed("inlineExceptionHandlers")
    val closelimPhase                = phaseNamed("closelim")
    val dcePhase                     = phaseNamed("dce")
    val jvmPhase                     = phaseNamed("jvm")
    // val msilPhase                    = phaseNamed("msil")

    def runIsAt(ph: Phase)   = globalPhase.id == ph.id
    def runIsPast(ph: Phase) = globalPhase.id > ph.id
    // def runIsAtBytecodeGen   = (runIsAt(jvmPhase) || runIsAt(msilPhase))
    def runIsAtOptimiz       = {
      runIsAt(inlinerPhase)                 || // listing phases in full for robustness when -Ystop-after has been given.
      runIsAt(inlineExceptionHandlersPhase) ||
      runIsAt(closelimPhase)                ||
      runIsAt(dcePhase)
    }

    isDefined = true

    // ----------- Units and top-level classes and objects --------


    /** add unit to be compiled in this run */
    private def addUnit(unit: CompilationUnit) {
      unitbuf += unit
      _unitbufSize += 1 // counting as they're added so size is cheap
      compiledFiles += unit.source.file.path
    }
    private def checkDeprecatedSettings(unit: CompilationUnit) {
      // issue warnings for any usage of deprecated settings
      settings.userSetSettings filter (_.isDeprecated) foreach { s =>
        unit.deprecationWarning(NoPosition, s.name + " is deprecated: " + s.deprecationMessage.get)
      }
      if (settings.target.value.contains("jvm-1.5"))
        unit.deprecationWarning(NoPosition, settings.target.name + ":" + settings.target.value + " is deprecated: use target for Java 1.6 or above.")
    }

    /* An iterator returning all the units being compiled in this run */
    /* !!! Note: changing this to unitbuf.toList.iterator breaks a bunch
       of tests in tests/res.  This is bad, it means the resident compiler
       relies on an iterator of a mutable data structure reflecting changes
       made to the underlying structure (in whatever accidental way it is
       currently depending upon.)
     */
    def units: Iterator[CompilationUnit] = unitbuf.iterator

    def registerPickle(sym: Symbol): Unit = ()

    /** does this run compile given class, module, or case factory? */
    def compiles(sym: Symbol): Boolean =
      if (sym == NoSymbol) false
      else if (symSource.isDefinedAt(sym)) true
      else if (!sym.owner.isPackageClass) compiles(sym.enclosingTopLevelClass)
      else if (sym.isModuleClass) compiles(sym.sourceModule)
      else false

    /** Is this run allowed to redefine the given symbol? Usually this is true
     *  if the run does not already compile `sym`, but for interactive mode
     *  we have a more liberal interpretation.
     */
    def canRedefine(sym: Symbol) = !compiles(sym)

    // --------------- Compilation methods ----------------------------

    protected def runCheckers() {
      val toCheck  = globalPhase.prev
      val canCheck = toCheck.checkable
      val fmt      = if (canCheck) "[Now checking: %s]" else "[Not checkable: %s]"

      inform(fmt format toCheck.name)

      if (canCheck) {
        phase = globalPhase
        if (globalPhase.id >= icodePhase.id) icodeChecker.checkICodes
        else treeChecker.checkTrees
      }
    }

    private def showMembers() = {
      // Allows for syntax like scalac -Xshow-class Random@erasure,typer
      def splitClassAndPhase(str: String, term: Boolean): Name = {
        def mkName(s: String) = if (term) newTermName(s) else newTypeName(s)
        (str indexOf '@') match {
          case -1   => mkName(str)
          case idx  =>
            val phasePart = str drop (idx + 1)
            settings.Yshow.tryToSetColon(phasePart split ',' toList)
            mkName(str take idx)
        }
      }
      if (settings.Xshowcls.isSetByUser)
        showDef(splitClassAndPhase(settings.Xshowcls.value, false), false, globalPhase)

      if (settings.Xshowobj.isSetByUser)
        showDef(splitClassAndPhase(settings.Xshowobj.value, true), false, globalPhase)
    }

    // Similarly, this will only be created under -Yshow-syms.
    object trackerFactory extends SymbolTrackers {
      val global: Global.this.type = Global.this
      lazy val trackers = currentRun.units.toList map (x => SymbolTracker(x))
      def snapshot() = {
        inform("\n[[symbol layout at end of " + phase + "]]")
        exitingPhase(phase) {
          trackers foreach { t =>
            t.snapshot()
            inform(t.show("Heading from " + phase.prev.name + " to " + phase.name))
          }
        }
      }
    }

    def reportCompileErrors() {
      if (!reporter.hasErrors && reporter.hasWarnings && settings.fatalWarnings.value)
        globalError("No warnings can be incurred under -Xfatal-warnings.")

      if (reporter.hasErrors) {
        for ((sym, file) <- symSource.iterator) {
          sym.reset(new loaders.SourcefileLoader(file))
          if (sym.isTerm)
            sym.moduleClass reset loaders.moduleClassLoader
        }
      }
      else {
        allConditionalWarnings foreach (_.summarize)

        if (macroExpansionFailed)
          warning("some macros could not be expanded and code fell back to overridden methods;"+
                  "\nrecompiling with generated classfiles on the classpath might help.")
        // todo: migrationWarnings
      }
    }

    /** Compile list of source files */
    def compileSources(_sources: List[SourceFile]) {
      val sources = dependencyAnalysis calculateFiles _sources.distinct
      // there is a problem already, e.g. a plugin was passed a bad option
      if (reporter.hasErrors)
        return

      // nothing to compile, but we should still report use of deprecated options
      if (sources.isEmpty) {
        checkDeprecatedSettings(newCompilationUnit(""))
        reportCompileErrors()
        return
      }

      compileUnits(sources map (new CompilationUnit(_)), firstPhase)
    }

    def compileUnits(units: List[CompilationUnit], fromPhase: Phase) {
      try compileUnitsInternal(units, fromPhase)
      catch { case ex: Throwable =>
        val shown = if (settings.verbose.value) {
          val pw = new java.io.PrintWriter(new java.io.StringWriter)
          ex.printStackTrace(pw)
          pw.toString
        } else ex.getClass.getName
        // ex.printStackTrace(Console.out) // DEBUG for fsc, note that error stacktraces do not print in fsc
        globalError(supplementErrorMessage("uncaught exception during compilation: " + shown))
        throw ex
      }
    }

    private def compileUnitsInternal(units: List[CompilationUnit], fromPhase: Phase) {
      doInvalidation()

      units foreach addUnit
      val startTime = currentTime

      reporter.reset()
      checkDeprecatedSettings(unitbuf.head)
      globalPhase = fromPhase

     while (globalPhase.hasNext && !reporter.hasErrors) {
        val startTime = currentTime
        phase = globalPhase
        globalPhase.run

        // progress update
        informTime(globalPhase.description, startTime)
        phaseTimings(globalPhase) = currentTime - startTime
        val shouldWriteIcode = (
             (settings.writeICode.isSetByUser && (settings.writeICode containsPhase globalPhase))
          || (!settings.Xprint.doAllPhases && (settings.Xprint containsPhase globalPhase) && runIsAtOptimiz)
        )
        if (shouldWriteIcode) {
          // Write *.icode files when -Xprint-icode or -Xprint:<some-optimiz-phase> was given.
          writeICode()
        } else if ((settings.Xprint containsPhase globalPhase) || settings.printLate.value && runIsAt(cleanupPhase)) {
          // print trees
          if (settings.Xshowtrees.value || settings.XshowtreesCompact.value || settings.XshowtreesStringified.value) nodePrinters.printAll()
          else printAllUnits()
        }

        // print the symbols presently attached to AST nodes
        if (settings.Yshowsyms.value)
          trackerFactory.snapshot()

        // print members
        if (settings.Yshow containsPhase globalPhase)
          showMembers()

        // browse trees with swing tree viewer
        if (settings.browse containsPhase globalPhase)
          treeBrowser browse (phase.name, units)

        // move the pointer
        globalPhase = globalPhase.next

        // run tree/icode checkers
        if (settings.check containsPhase globalPhase.prev)
          runCheckers()

        // output collected statistics
        if (settings.Ystatistics.value)
          statistics.print(phase)

        advancePhase
      }

      if (traceSymbolActivity)
        units map (_.body) foreach (traceSymbols recordSymbolsInTree _)

      // In case no phase was specified for -Xshow-class/object, show it now for sure.
      if (settings.Yshow.isDefault)
        showMembers()

      reportCompileErrors()
      symSource.keys foreach (x => resetPackageClass(x.owner))
      informTime("total", startTime)

      // record dependency data
      if (!dependencyAnalysis.off)
        dependencyAnalysis.saveDependencyAnalysis()

      // Clear any sets or maps created via perRunCaches.
      perRunCaches.clearAll()

      // Reset project
      if (!stopPhase("namer")) {
        enteringPhase(namerPhase) {
          resetProjectClasses(RootClass)
        }
      }
    }

    /** Compile list of abstract files. */
    def compileFiles(files: List[AbstractFile]) {
      try compileSources(files map getSourceFile)
      catch { case ex: IOException => globalError(ex.getMessage()) }
    }

    /** Compile list of files given by their names */
    def compile(filenames: List[String]) {
      try {
        val sources: List[SourceFile] =
          if (settings.script.isSetByUser && filenames.size > 1) returning(Nil)(_ => globalError("can only compile one script at a time"))
          else filenames map getSourceFile

        compileSources(sources)
      }
      catch { case ex: IOException => globalError(ex.getMessage()) }
    }

    /** Compile abstract file until `globalPhase`, but at least
     *  to phase "namer".
     */
    def compileLate(file: AbstractFile) {
      if (!compiledFiles(file.path))
        compileLate(new CompilationUnit(getSourceFile(file)))
    }

    /** Compile abstract file until `globalPhase`, but at least to phase "namer".
     */
    def compileLate(unit: CompilationUnit) {
      addUnit(unit)

      if (firstPhase ne null) { // we might get here during initialization, is a source is newer than the binary
        val maxId = math.max(globalPhase.id, typerPhase.id)
        firstPhase.iterator takeWhile (_.id < maxId) foreach (ph =>
          enteringPhase(ph)(ph.asInstanceOf[GlobalPhase] applyPhase unit))
        refreshProgress
      }
    }

    /** Reset package class to state at typer (not sure what this
     *  is needed for?)
     */
    private def resetPackageClass(pclazz: Symbol) {
      enteringPhase(firstPhase) {
        pclazz.setInfo(enteringPhase(typerPhase)(pclazz.info))
      }
      if (!pclazz.isRoot) resetPackageClass(pclazz.owner)
    }
  } // class Run

  def printAllUnits() {
    print("[[syntax trees at end of %25s]]".format(phase))
    exitingPhase(phase)(currentRun.units foreach { unit =>
      nodePrinters showUnit unit
    })
  }

  /** We resolve the class/object ambiguity by passing a type/term name.
   */
  def showDef(fullName: Name, declsOnly: Boolean, ph: Phase) = {
    val boringOwners = Set[Symbol](definitions.AnyClass, definitions.AnyRefClass, definitions.ObjectClass)
    def phased[T](body: => T): T = exitingPhase(ph)(body)
    def boringMember(sym: Symbol) = boringOwners(sym.owner)
    def symString(sym: Symbol) = if (sym.isTerm) sym.defString else sym.toString

    def members(sym: Symbol) = phased(sym.info.members filterNot boringMember map symString)
    def decls(sym: Symbol)   = phased(sym.info.decls.toList map symString)
    def bases(sym: Symbol)   = phased(sym.info.baseClasses map (x => x.kindString + " " + x.fullName))

    // make the type/term selections walking from the root.
    val syms = findMemberFromRoot(fullName) match {
      // The name as given was not found, so we'll sift through every symbol in
      // the run looking for plausible matches.
      case NoSymbol => phased(currentRun.symSource.keys map (sym => findNamedMember(fullName, sym)) filterNot (_ == NoSymbol) toList)
      // The name as given matched, so show only that.
      case sym      => List(sym)
    }

    syms foreach { sym =>
      val name        = "\n<<-- %s %s after phase '%s' -->>".format(sym.kindString, sym.fullName, ph.name)
      val baseClasses = bases(sym).mkString("Base classes:\n  ", "\n  ", "")
      val contents =
        if (declsOnly) decls(sym).mkString("Declarations:\n  ", "\n  ", "")
        else members(sym).mkString("Members (excluding Any/AnyRef unless overridden):\n  ", "\n  ", "")

      inform(List(name, baseClasses, contents) mkString "\n\n")
    }
  }

  def getFile(source: AbstractFile, segments: Array[String], suffix: String): File = {
    val outDir = Path(
      settings.outputDirs.outputDirFor(source).path match {
        case ""   => "."
        case path => path
      }
    )
    val dir      = segments.init.foldLeft(outDir)(_ / _).createDirectory()
    new File(dir.path, segments.last + suffix)
  }

  /** Returns the file with the given suffix for the given class. Used for icode writing. */
  def getFile(clazz: Symbol, suffix: String): File = getFile(clazz.sourceFile, clazz.fullName split '.', suffix)

  private def writeICode() {
    val printer = new icodes.TextPrinter(null, icodes.linearizer)
    icodes.classes.values.foreach((cls) => {
      val suffix = if (cls.symbol.hasModuleFlag) "$.icode" else ".icode"
      var file = getFile(cls.symbol, suffix)
//      if (file.exists())
//        file = new File(file.getParentFile(), file.getName() + "1")
      try {
        val stream = new FileOutputStream(file)
        printer.setWriter(new PrintWriter(stream, true))
        printer.printClass(cls)
        informProgress("wrote " + file)
      } catch {
        case ex: IOException =>
          if (settings.debug.value) ex.printStackTrace()
        globalError("could not write file " + file)
      }
    })
  }
  // In order to not outright break code which overrides onlyPresentation (like sbt 0.7.5.RC0)
  // I restored and deprecated it.  That would be enough to avoid the compilation
  // failure, but the override wouldn't accomplish anything.  So now forInteractive
  // and forScaladoc default to onlyPresentation, which is the same as defaulting
  // to false except in old code.  The downside is that this leaves us calling a
  // deprecated method: but I see no simple way out, so I leave it for now.
  def forJVM           = settings.target.value startsWith "jvm"
  override def forMSIL = settings.target.value startsWith "msil"
  def forInteractive   = onlyPresentation
  def forScaladoc      = onlyPresentation
  def createJavadoc    = false

  @deprecated("Use forInteractive or forScaladoc, depending on what you're after", "2.9.0")
  def onlyPresentation = false
}

object Global {
  def apply(settings: Settings, reporter: Reporter): Global = new Global(settings, reporter)
}<|MERGE_RESOLUTION|>--- conflicted
+++ resolved
@@ -219,19 +219,12 @@
 
   // not deprecated yet, but a method called "error" imported into
   // nearly every trait really must go.  For now using globalError.
-<<<<<<< HEAD
-  def error(msg: String)       = globalError(msg)
-  def globalError(msg: String) = reporter.error(NoPosition, msg)
-  def inform(msg: String)      = reporter.echo(msg)
-  def warning(msg: String)     = reporter.warning(NoPosition, msg)
-=======
   def error(msg: String)                = globalError(msg)
   def inform(msg: String)               = reporter.echo(msg)
   override def globalError(msg: String) = reporter.error(NoPosition, msg)
   override def warning(msg: String)     =
     if (settings.fatalWarnings.value) globalError(msg)
     else reporter.warning(NoPosition, msg)
->>>>>>> 12baa2ea
 
   // Getting in front of Predef's asserts to supplement with more info.
   // This has the happy side effect of masking the one argument forms
