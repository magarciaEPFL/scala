--- conflicted
+++ resolved
@@ -603,7 +603,6 @@
     val runsRightAfter = None
   } with GenASM
 
-<<<<<<< HEAD
   // phaseName = "bcode"
   object genBCode extends {
     val global: Global.this.type = Global.this
@@ -611,16 +610,6 @@
     val runsRightAfter = None
   } with GenBCode
 
-  // This phase is optional: only added if settings.make option is given.
-  // phaseName = "dependencyAnalysis"
-  object dependencyAnalysis extends {
-    val global: Global.this.type = Global.this
-    val runsAfter = List("jvm")
-    val runsRightAfter = None
-  } with DependencyAnalysis
-
-=======
->>>>>>> efefa461
   // phaseName = "terminal"
   object terminal extends {
     val global: Global.this.type = Global.this
