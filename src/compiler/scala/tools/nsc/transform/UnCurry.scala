--- conflicted
+++ resolved
@@ -227,50 +227,6 @@
      *  The documentation of `closureConversionModern()` compares the pros and cons of both closure conversion approaches.
      */
     def transformFunction(fun: Function): Tree = {
-      deEta(fun) match {
-        // nullary or parameterless
-        case fun1 if fun1 ne fun => fun1
-        case _ =>
-
-              // checking inConstructorFlag prevents hitting SI-6666
-              def isAmenableToModernConversion = {
-                val isAmenableToEarlyDelegatingClosures = {
-                  (inConstructorFlag == 0) && !settings.etaExpandKeepsStar.value
-                }
-
-                isAmenableToEarlyDelegatingClosures && isAmenableToLateDelegatingClosures(fun)
-              }
-
-          if(settings.isClosureConvTraditional || !isAmenableToModernConversion) {
-            convertedTraditional += 1
-            closureConversionTraditional(fun)
-          }
-          else {
-            convertedModern += 1
-            closureConversionModern(fun)
-          }
-      }
-    }
-
-    /** Transform a function node (x_1,...,x_n) => body of type FunctionN[T_1, .., T_N, R] to
-     *
-     *    class $anon() extends AbstractFunctionN[T_1, .., T_N, R] with Serializable {
-     *      def apply(x_1: T_1, ..., x_N: T_n): R = body
-     *    }
-     *    new $anon()
-     *
-     *  The documentation of `closureConversionModern()` compares the pros and cons of both closure conversion approaches.
-     */
-<<<<<<< HEAD
-    def closureConversionTraditional(fun: Function): Tree = {
-      val parents = (
-        if (isFunctionType(fun.tpe)) addSerializable(abstractFunctionForFunctionType(fun.tpe))
-        else addSerializable(ObjectClass.tpe, fun.tpe)
-      )
-      val anonClass = fun.symbol.owner newAnonymousFunctionClass(fun.pos, inConstructorFlag) addAnnotation serialVersionUIDAnnotation
-      anonClass setInfo ClassInfoType(parents, newScope, anonClass)
-=======
-    def transformFunction(fun: Function): Tree = {
       fun.tpe match {
         // can happen when analyzer plugins assign refined types to functions, e.g.
         // (() => Int) { def apply(): Int @typeConstraint }
@@ -285,10 +241,40 @@
         // nullary or parameterless
         case fun1 if fun1 ne fun => fun1
         case _ =>
-          val parents = addSerializable(abstractFunctionForFunctionType(fun.tpe))
-          val anonClass = fun.symbol.owner newAnonymousFunctionClass(fun.pos, inConstructorFlag) addAnnotation serialVersionUIDAnnotation
-          anonClass setInfo ClassInfoType(parents, newScope, anonClass)
->>>>>>> 948e6ace
+
+              // checking inConstructorFlag prevents hitting SI-6666
+              def isAmenableToModernConversion = {
+                val isAmenableToEarlyDelegatingClosures = {
+                  (inConstructorFlag == 0) && !settings.etaExpandKeepsStar.value
+                }
+
+                isAmenableToEarlyDelegatingClosures && isAmenableToLateDelegatingClosures(fun)
+              }
+
+          if(settings.isClosureConvTraditional || !isAmenableToModernConversion) {
+            convertedTraditional += 1
+            closureConversionTraditional(fun)
+          }
+          else {
+            convertedModern += 1
+            closureConversionModern(fun)
+          }
+      }
+    }
+
+    /** Transform a function node (x_1,...,x_n) => body of type FunctionN[T_1, .., T_N, R] to
+     *
+     *    class $anon() extends AbstractFunctionN[T_1, .., T_N, R] with Serializable {
+     *      def apply(x_1: T_1, ..., x_N: T_n): R = body
+     *    }
+     *    new $anon()
+     *
+     *  The documentation of `closureConversionModern()` compares the pros and cons of both closure conversion approaches.
+     */
+    def closureConversionTraditional(fun: Function): Tree = {
+      val parents = addSerializable(abstractFunctionForFunctionType(fun.tpe))
+      val anonClass = fun.symbol.owner newAnonymousFunctionClass(fun.pos, inConstructorFlag) addAnnotation serialVersionUIDAnnotation
+      anonClass setInfo ClassInfoType(parents, newScope, anonClass)
 
       val targs     = fun.tpe.typeArgs
       val (formals, restpe) = (targs.init, targs.last)
@@ -450,11 +436,7 @@
         isNonUnitPrimitiveValueType ||
         (isFineType(frml) && !isByNameParamType(frml))
       }
-<<<<<<< HEAD
     } // end of method isAmenableToModernClosureConversion()
-=======
-    }
->>>>>>> 948e6ace
 
     def transformArgs(pos: Position, fun: Symbol, args: List[Tree], formals: List[Type]) = {
       val isJava = fun.isJavaDefined
