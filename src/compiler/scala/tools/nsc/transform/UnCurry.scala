--- conflicted
+++ resolved
@@ -249,21 +249,15 @@
       val anonClass = fun.symbol.owner newAnonymousFunctionClass(fun.pos, inConstructorFlag) addAnnotation serialVersionUIDAnnotation
       anonClass setInfo ClassInfoType(parents, newScope, anonClass)
 
-<<<<<<< HEAD
       val targs     = fun.tpe.typeArgs
       val (formals, restpe) = (targs.init, targs.last)
-=======
-          val applyMethodDef = {
-            val methSym = anonClass.newMethod(nme.apply, fun.pos, FINAL)
-            val paramSyms = map2(formals, fun.vparams) {
-              (tp, param) => methSym.newSyntheticValueParam(tp, param.name)
-            }
-            methSym setInfoAndEnter MethodType(paramSyms, restpe)
->>>>>>> cbac9941
 
       val applyMethodDef = {
         val methSym = anonClass.newMethod(nme.apply, fun.pos, FINAL)
-        methSym setInfoAndEnter MethodType(methSym newSyntheticValueParams formals, restpe)
+        val paramSyms = map2(formals, fun.vparams) {
+          (tp, param) => methSym.newSyntheticValueParam(tp, param.name)
+        }
+        methSym setInfoAndEnter MethodType(paramSyms, restpe)
 
         fun.vparams foreach  (_.symbol.owner =  methSym)
         fun.body changeOwner (fun.symbol     -> methSym)
@@ -370,7 +364,10 @@
       val hoistedMethodDef: DefDef = {
         val hoistedName  = unit.freshTermName("dlgt")
         val hoistmethSym = closureOwner.newMethod(hoistedName, fun.pos, inConstructorFlag | FINAL)
-        hoistmethSym setInfo MethodType(hoistmethSym newSyntheticValueParams formals, restpe)
+        val paramSyms = map2(formals, fun.vparams) {
+          (tp, param) => hoistmethSym.newSyntheticValueParam(tp, param.name)
+        }
+        hoistmethSym setInfo MethodType(paramSyms, restpe)
 
         fun.vparams foreach  (_.symbol.owner =  hoistmethSym)
         fun.body changeOwner (fun.symbol     -> hoistmethSym)
@@ -389,7 +386,9 @@
 
       val applyMethodDef: DefDef = {
         val appmethSym  = anonClass.newMethod(nme.apply, fun.pos, FINAL)
-        val appvparamsS = appmethSym newSyntheticValueParams formals
+        val appvparamsS = map2(formals, fun.vparams) {
+          (tp, param) => appmethSym.newSyntheticValueParam(tp, param.name)
+        }
         appmethSym setInfoAndEnter MethodType(appvparamsS, restpe)
 
         val appbody     = Apply(hoistedMethodDef.symbol, (appvparamsS map Ident): _*)
