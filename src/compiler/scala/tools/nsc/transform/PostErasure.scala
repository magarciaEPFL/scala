--- conflicted
+++ resolved
@@ -21,11 +21,8 @@
 
   object elimErasedValueType extends TypeMap {
     def apply(tp: Type) = tp match {
-<<<<<<< HEAD
-=======
       case ConstantType(Constant(tp: Type)) =>
         ConstantType(Constant(apply(tp)))
->>>>>>> 019f0c6d
       case ErasedValueType(tref) =>
         atPhase(currentRun.erasurePhase)(erasure.erasedValueClassArg(tref))
       case _ => mapOver(tp)
