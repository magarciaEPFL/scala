--- conflicted
+++ resolved
@@ -26,13 +26,6 @@
         c.abort(args(parts.length-1).pos,
             "too many arguments for interpolated string")
     }
-<<<<<<< HEAD
-=======
-    val stringParts = parts map {
-      case Literal(Constant(s: String)) => s
-      case _ => throw new IllegalArgumentException("argument parts must be a list of string literals")
-    }
->>>>>>> be405eed
 
     val pi = parts.iterator
     val bldr = new java.lang.StringBuilder
@@ -112,16 +105,8 @@
       // 6) "...${smth}[%legalJavaConversion]" => okay, according to http://docs.oracle.com/javase/1.5.0/docs/api/java/util/Formatter.html
       // 7) "...${smth}[%illegalJavaConversion]" => error
       if (!first) {
-<<<<<<< HEAD
-        val arg = argStack.pop
+        val arg = argStack.pop()
         if (isConversion(0)) {
-=======
-        val arg = argsStack.pop()
-        if (strIsEmpty || (str charAt 0) != '%') {
-          bldr append "%s"
-          defval(arg, AnyTpe)
-        } else {
->>>>>>> be405eed
           // PRE str is not empty and str(0) == '%'
           // argument index parameter is not allowed, thus parse
           //    [flags][width][.precision]conversion
