--- conflicted
+++ resolved
@@ -8,10 +8,7 @@
 
 import java.lang.{ ClassLoader => JavaClassLoader, Iterable => JIterable }
 import scala.tools.nsc.util.ScalaClassLoader
-<<<<<<< HEAD
-=======
 import scala.tools.nsc.interpreter.IMain
->>>>>>> 107afdc9
 import java.io.{ ByteArrayInputStream, CharArrayWriter, FileNotFoundException, InputStream,
                  PrintWriter, Writer }
 import java.util.{ Locale }
@@ -19,16 +16,11 @@
                      ForwardingJavaFileManager, JavaFileManager, JavaFileObject,
                      SimpleJavaFileObject, StandardLocation }
 import scala.tools.nsc.io.File
-<<<<<<< HEAD
-import scala.util.{ Properties, Try, Success, Failure }
-import scala.collection.JavaConverters
-=======
 import scala.io.Source
 import scala.util.{ Try, Success, Failure }
 import scala.util.Properties.lineSeparator
 import scala.collection.JavaConverters
 import scala.collection.generic.Clearable
->>>>>>> 107afdc9
 import scala.language.reflectiveCalls
 
 import Javap._
@@ -56,29 +48,11 @@
 ) extends Javap {
   import JavapTool.ToolArgs
 
-<<<<<<< HEAD
-  lazy val tool = JavapTool(loader, printWriter)
-=======
   lazy val tool = JavapTool()
->>>>>>> 107afdc9
 
   /** Run the tool. Option args start with "-".
    *  The default options are "-protected -verbose".
    *  Byte data for filename args is retrieved with findBytes.
-<<<<<<< HEAD
-   *  If the filename does not end with ".class", javap will
-   *  insert a banner of the form:
-   *  `Binary file dummy contains simple.Complex`.
-   */
-  def apply(args: Seq[String]): List[JpResult] = {
-    val (optional, claases) = args partition (_ startsWith "-")
-    val options = if (optional.nonEmpty) optional else JavapTool.DefaultOptions
-    tool(options)(claases map (claas => claas -> bytesFor(claas)))
-  }
-
-  private def bytesFor(path: String) = Try {
-    val bytes = findBytes(path)
-=======
    */
   def apply(args: Seq[String]): List[JpResult] = {
     val (options, claases) = args partition (s => (s startsWith "-") && s.length > 1)
@@ -96,7 +70,6 @@
   private def bytesFor(path: String) = Try {
     def last = intp.get.mostRecentVar  // fail if no intp
     val bytes = findBytes(if (path == "-") last else path)
->>>>>>> 107afdc9
     if (bytes.isEmpty) throw new FileNotFoundException(s"Could not find class bytes for '${path}'")
     else bytes
   }
@@ -115,217 +88,6 @@
   /** Assume the string is a fully qualified class name and try to
    *  find the class object it represents.
    */
-<<<<<<< HEAD
-  def tryClass(path: String): Array[Byte] = loader classBytes {
-    if (path endsWith ".class") (path dropRight 6).replace('/', '.')
-    else path
-  }
-}
-
-abstract class JavapTool {
-  type ByteAry = Array[Byte]
-  type Input = Pair[String, Try[ByteAry]]
-  def apply(options: Seq[String])(inputs: Seq[Input]): List[JpResult]
-  // Since the tool is loaded by reflection, check for catastrophic failure.
-  protected def failed: Boolean
-  implicit protected class Failer[A](a: =>A) {
-    def orFailed[B >: A](b: =>B) = if (failed) b else a
-  }
-  protected def noToolError = new JpError(s"No javap tool available: ${getClass.getName} failed to initialize.")
-}
-
-class JavapTool6(loader: ScalaClassLoader, printWriter: PrintWriter) extends JavapTool {
-  import JavapTool._
-  val EnvClass     = loader.tryToInitializeClass[FakeEnvironment](Env).orNull
-  val PrinterClass = loader.tryToInitializeClass[FakePrinter](Printer).orNull
-  override protected def failed = (EnvClass eq null) || (PrinterClass eq null)
-
-  val PrinterCtr = PrinterClass.getConstructor(classOf[InputStream], classOf[PrintWriter], EnvClass) orFailed null
-  def newPrinter(in: InputStream, env: FakeEnvironment): FakePrinter =
-    PrinterCtr.newInstance(in, printWriter, env) orFailed null
-  def showable(fp: FakePrinter) = new Showable {
-    def show() = fp.asInstanceOf[{ def print(): Unit }].print()
-  }
-
-  lazy val parser = new JpOptions
-  def newEnv(opts: Seq[String]): FakeEnvironment = {
-    def result = {
-      val env: FakeEnvironment = EnvClass.newInstance()
-      parser(opts) foreach { case (name, value) =>
-        val field = EnvClass getDeclaredField name
-        field setAccessible true
-        field.set(env, value.asInstanceOf[AnyRef])
-      }
-      env
-    }
-    result orFailed null
-  }
-
-  override def apply(options: Seq[String])(inputs: Seq[Input]): List[JpResult] =
-    (inputs map {
-      case (_, Success(ba)) => new JpSuccess(showable(newPrinter(new ByteArrayInputStream(ba), newEnv(options))))
-      case (_, Failure(e))  => new JpError(e.toString)
-    }).toList orFailed List(noToolError)
-}
-
-class JavapTool7(loader: ScalaClassLoader, printWriter: PrintWriter) extends JavapTool {
-
-  import JavapTool._
-  type Task = {
-    def call(): Boolean                             // true = ok
-    //def run(args: Array[String]): Int             // all args
-    //def handleOptions(args: Array[String]): Unit  // options, then run() or call()
-  }
-  // result of Task.run
-  //object TaskResult extends Enumeration {
-  //  val Ok, Error, CmdErr, SysErr, Abnormal = Value
-  //}
-  val TaskClaas = loader.tryToInitializeClass[Task](JavapTool.Tool).orNull
-  override protected def failed = TaskClaas eq null
-
-  val TaskCtor  = TaskClaas.getConstructor(
-    classOf[Writer],
-    classOf[JavaFileManager],
-    classOf[DiagnosticListener[_]],
-    classOf[JIterable[String]],
-    classOf[JIterable[String]]
-  ) orFailed null
-
-  val reporter = new DiagnosticCollector[JavaFileObject]
-
-  // DisassemblerTool.getStandardFileManager(reporter,locale,charset)
-  val defaultFileManager: JavaFileManager =
-    (loader.tryToLoadClass[JavaFileManager]("com.sun.tools.javap.JavapFileManager").get getMethod (
-      "create",
-      classOf[DiagnosticListener[_]],
-      classOf[PrintWriter]
-    ) invoke (null, reporter, new PrintWriter(System.err, true))).asInstanceOf[JavaFileManager] orFailed null
-
-  // manages named arrays of bytes, which might have failed to load
-  class JavapFileManager(val managed: Seq[Input])(delegate: JavaFileManager = defaultFileManager)
-    extends ForwardingJavaFileManager[JavaFileManager](delegate) {
-    import JavaFileObject.Kind
-    import Kind._
-    import StandardLocation._
-    import JavaFileManager.Location
-    import java.net.URI
-    def uri(name: String): URI = new URI(name) // new URI("jfo:" + name)
-
-    def inputNamed(name: String): Try[ByteAry] = (managed find (_._1 == name)).get._2
-    def managedFile(name: String, kind: Kind) = kind match {
-      case CLASS  => fileObjectForInput(name, inputNamed(name), kind)
-      case _      => null
-    }
-    // todo: just wrap it as scala abstractfile and adapt it uniformly
-    def fileObjectForInput(name: String, bytes: Try[ByteAry], kind: Kind): JavaFileObject =
-      new SimpleJavaFileObject(uri(name), kind) {
-        override def openInputStream(): InputStream = new ByteArrayInputStream(bytes.get)
-        // if non-null, ClassWriter wrongly requires scheme non-null
-        override def toUri: URI = null
-        override def getName: String = name
-        // suppress
-        override def getLastModified: Long = -1L
-      }
-    override def getJavaFileForInput(location: Location, className: String, kind: Kind): JavaFileObject =
-      location match {
-        case CLASS_PATH => managedFile(className, kind)
-        case _          => null
-      }
-    override def hasLocation(location: Location): Boolean =
-      location match {
-        case CLASS_PATH => true
-        case _          => false
-      }
-  }
-  val writer = new CharArrayWriter
-  def fileManager(inputs: Seq[Input]) = new JavapFileManager(inputs)()
-  def showable(): Showable = {
-    val written = {
-      writer.flush()
-      val w = writer.toString
-      writer.reset()
-      w
-    }
-    val msgs = {
-      import Properties.lineSeparator
-      val m = reporter.messages
-      if (m.nonEmpty) m mkString ("", lineSeparator, lineSeparator)
-      else ""
-    }
-    new Showable {
-      def show() = {
-        val mw = msgs + written
-        printWriter.write(mw, 0, mw.length) // ReplStrippingWriter clips on write(String) if truncating
-        printWriter.flush()
-      }
-    }
-  }
-  // eventually, use the tool interface
-  def task(options: Seq[String], claases: Seq[String], inputs: Seq[Input]): Task = {
-    //ServiceLoader.load(classOf[javax.tools.DisassemblerTool]).
-    //getTask(writer, fileManager, reporter, options.asJava, claases.asJava)
-    import JavaConverters.asJavaIterableConverter
-    TaskCtor.newInstance(writer, fileManager(inputs), reporter, options.asJava, claases.asJava)
-      .orFailed (throw new IllegalStateException)
-  }
-  // a result per input
-  override def apply(options: Seq[String])(inputs: Seq[Input]): List[JpResult] = (inputs map {
-    case (claas, Success(ba)) =>
-      if (task(options, Seq(claas), inputs).call()) new JpSuccess(showable())
-      else new JpError(reporter.messages mkString ",")
-    case (_, Failure(e))      => new JpError(e.toString)
-  }).toList orFailed List(noToolError)
-}
-
-object JavapTool {
-  // >= 1.7
-  val Tool    = "com.sun.tools.javap.JavapTask"
-
-  // < 1.7
-  val Env     = "sun.tools.javap.JavapEnvironment"
-  val Printer = "sun.tools.javap.JavapPrinter"
-  // "documentation"
-  type FakeEnvironment = AnyRef
-  type FakePrinter = AnyRef
-
-  // support JavapEnvironment
-  class JpOptions {
-    private object Access {
-      final val PRIVATE = 0
-      final val PROTECTED = 1
-      final val PACKAGE = 2
-      final val PUBLIC = 3
-    }
-    private val envActionMap: Map[String, (String, Any)] = {
-      val map = Map(
-        "-l"         -> (("showLineAndLocal", true)),
-        "-c"         -> (("showDisassembled", true)),
-        "-s"         -> (("showInternalSigs", true)),
-        "-verbose"   -> (("showVerbose", true)),
-        "-private"   -> (("showAccess", Access.PRIVATE)),
-        "-package"   -> (("showAccess", Access.PACKAGE)),
-        "-protected" -> (("showAccess", Access.PROTECTED)),
-        "-public"    -> (("showAccess", Access.PUBLIC)),
-        "-all"       -> (("showallAttr", true))
-      )
-      map ++ List(
-        "-v" -> map("-verbose"),
-        "-p" -> map("-private")
-      )
-    }
-    def apply(opts: Seq[String]): Seq[(String, Any)] = {
-      opts flatMap { opt =>
-        envActionMap get opt match {
-          case Some(pair) => List(pair)
-          case _          =>
-            val charOpts = opt.tail.toSeq map ("-" + _)
-            if (charOpts forall (envActionMap contains _))
-              charOpts map envActionMap
-            else Nil
-        }
-      }
-    }
-=======
   def tryClass(path: String): Array[Byte] = {
     def pathology(p: String) =
       if (p endsWith ".class") (p dropRight 6).replace('/', '.')
@@ -708,71 +470,5 @@
   implicit class Lastly[A](val t: Try[A]) extends AnyVal {
     private def effect[X](last: =>Unit)(a: X): Try[A] = { last; t }
     def lastly(last: =>Unit): Try[A] = t transform (effect(last) _, effect(last) _)
->>>>>>> 107afdc9
-  }
-
-  val DefaultOptions = List("-protected", "-verbose")
-
-  def isAvailable(cl: ScalaClassLoader = ScalaClassLoader.appLoader) = Seq(Env, Tool) exists (cn => hasClass(cl, cn))
-
-  private def hasClass(cl: ScalaClassLoader, cn: String) = cl.tryToInitializeClass[AnyRef](cn).isDefined
-
-  private def isTaskable(cl: ScalaClassLoader) = hasClass(cl, Tool)
-
-  def apply(cl: ScalaClassLoader, pw: PrintWriter) =
-    if (isTaskable(cl)) new JavapTool7(cl, pw) else new JavapTool6(cl, pw)
-
-  /** A richer [[javax.tools.DiagnosticCollector]]. */
-  implicit class JavaReporter(val c: DiagnosticCollector[JavaFileObject]) extends AnyVal {
-    import scala.collection.JavaConverters.iterableAsScalaIterableConverter
-    /** All diagnostics in the collector. */
-    def diagnostics: Iterable[Diagnostic[_ <: JavaFileObject]] = c.getDiagnostics.asScala
-    /** All diagnostic messages.
-     *  @param locale Locale for diagnostic messages, null by default.
-     */
-    def messages(implicit locale: Locale = null) = (diagnostics map (_ getMessage locale)).toList
-    /*
-    import Diagnostic.Kind.ERROR
-    private def isErr(d: Diagnostic[_]) = d.getKind == ERROR
-    /** Count the errors. */
-    def errorCount: Int = diagnostics count isErr
-    /** Error diagnostics in the collector. */
-    def errors = (diagnostics filter isErr).toList
-    */
-  }
-}
-
-object Javap {
-
-  def isAvailable(cl: ScalaClassLoader = ScalaClassLoader.appLoader) = JavapTool.isAvailable(cl)
-
-  def apply(path: String): Unit      = apply(Seq(path))
-  def apply(args: Seq[String]): Unit = new JavapClass() apply args foreach (_.show())
-
-  trait Showable {
-    def show(): Unit
-  }
-
-  sealed trait JpResult {
-    type ResultType
-    def isError: Boolean
-    def value: ResultType
-    def show(): Unit
-    // todo
-    // def header(): String
-    // def fields(): List[String]
-    // def methods(): List[String]
-    // def signatures(): List[String]
-  }
-  class JpError(msg: String) extends JpResult {
-    type ResultType = String
-    def isError = true
-    def value = msg
-    def show() = println(msg)   // makes sense for :javap, less for -Ygen-javap
-  }
-  class JpSuccess(val value: Showable) extends JpResult {
-    type ResultType = AnyRef
-    def isError = false
-    def show() = value.show()   // output to tool's PrintWriter
   }
 }