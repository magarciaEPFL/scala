--- conflicted
+++ resolved
@@ -33,11 +33,7 @@
   )
   val continuationsTestsuite = (
     Project("continuations-testsuite", file("."))
-<<<<<<< HEAD
-    settings (continuationsTestsuiteSettings:_*) 
-=======
     settings (continuationsTestsuiteSettings:_*)
->>>>>>> 1347ff15
     dependsOn (partest, scalaLibrary, scalaCompiler)
   )
 
